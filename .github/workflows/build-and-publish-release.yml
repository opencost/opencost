name: Build and Publish Release

on:
  push:
    tags:
      - 'v[0-9]+.[0-9]+.[0-9]+'
  workflow_dispatch:
    inputs:
      release_version:
        description: "Version of the release"
        required: true

concurrency:
  group: build-opencost
  cancel-in-progress: true

env:
  # Use docker.io for Docker Hub if empty
  REGISTRY: ghcr.io
  # github.repository as <account>/<repo>
  IMAGE_NAME: ${{ github.repository }}

jobs:
  build-and-publish-opencost:
    runs-on: ubuntu-latest
    permissions:
      contents: read
      packages: write
    steps:
      - name: Get Version From Tag
        id: tag
        if: ${{ github.event_name }} == 'push'
        run: |
          echo "TRIGGERED_TAG=${GITHUB_REF#refs/*/}" >> $GITHUB_ENV

      - name: Determine Version Number
        id: version_number
        run: |
          if [ -z "${TRIGGERED_TAG}" ];
          then
            version=${{ inputs.release_version }}
          else
            version=$TRIGGERED_TAG
          fi
          if [[ ${version:0:1} == "v" ]];
          then
            echo "RELEASE_VERSION=${version:1}" >> $GITHUB_OUTPUT
          else
            echo "RELEASE_VERSION=$version" >> $GITHUB_OUTPUT
          fi

      - name: Show Input Values
        run: |
          echo "release version: ${{ inputs.release_version }}"

      - name: Make Branch Name
        id: branch
        run: |
          VERSION_NUMBER=${{ steps.version_number.outputs.RELEASE_VERSION }}
          echo "BRANCH_NAME=v${VERSION_NUMBER%.*}" >> $GITHUB_ENV

      - name: Checkout Repo
        uses: actions/checkout@v4
        with:
          repository: 'opencost/opencost'
          ref: '${{ steps.branch.outputs.BRANCH_NAME }}'
          path: ./opencost

      - name: Set SHA
        id: sha
        run: |
          pushd ./opencost
          echo "OC_SHORTHASH=$(git rev-parse --short HEAD)" >> $GITHUB_OUTPUT
          popd

      # Login against a Docker registry except on PR
      # https://github.com/docker/login-action
      - name: Log into registry ${{ env.REGISTRY }}
        uses: docker/login-action@v3
        with:
          registry: ${{ env.REGISTRY }}
          username: ${{ github.actor }}
          password: ${{ secrets.GITHUB_TOKEN }}

      - name: Set OpenCost Image Tags
        id: tags
        run: |
          echo "IMAGE_TAG=ghcr.io/opencost/opencost:${{ steps.sha.outputs.OC_SHORTHASH }}" >> $GITHUB_OUTPUT
          echo "IMAGE_TAG_LATEST=ghcr.io/opencost/opencost:latest" >> $GITHUB_OUTPUT
          echo "IMAGE_TAG_VERSION=ghcr.io/opencost/opencost:${{ steps.version_number.outputs.RELEASE_VERSION }}" >> $GITHUB_OUTPUT

      - name: Set up Docker Buildx
        uses: docker/setup-buildx-action@v3
        with:
          buildkitd-flags: --debug

      - name: Install Go
        uses: actions/setup-go@v5
        with:
          go-version: 'stable'

      - name: Set up just
        uses: extractions/setup-just@v2

      - name: Install crane
        uses: imjasonh/setup-crane@v0.4

<<<<<<< HEAD
      ## Install manifest-tool, which is required to combine multi-arch images
      ## https://github.com/estesp/manifest-tool
      - name: Install manifest-tool
        run: |
          mkdir -p manifest-tool
          pushd manifest-tool
          wget -q https://github.com/estesp/manifest-tool/releases/download/v2.0.8/binaries-manifest-tool-2.0.8.tar.gz
          tar -xzf binaries-manifest-tool-2.0.8.tar.gz
          cp manifest-tool-linux-amd64 manifest-tool
          echo "$(pwd)" >> $GITHUB_PATH

=======
>>>>>>> 69d8e473
      - name: Build and push (multiarch) OpenCost
        working-directory: ./opencost
        run: |
          just build '${{ steps.tags.outputs.IMAGE_TAG }}' '${{ steps.version_number.outputs.RELEASE_VERSION }}'
          crane copy '${{ steps.tags.outputs.IMAGE_TAG }}' '${{ steps.tags.outputs.IMAGE_TAG_LATEST }}'
<<<<<<< HEAD
          crane copy '${{ steps.tags.outputs.IMAGE_TAG }}' '${{ steps.tags.outputs.IMAGE_TAG_VERSION }}'
=======
          crane copy '${{ steps.tags.outputs.IMAGE_TAG }}' '${{ steps.tags.outputs.IMAGE_TAG_VERSION }}'
        #  crane copy '${{ steps.tags.outputs.IMAGE_TAG }}' '${steps.tags.outputs.IMAGE_TAG_QUAY}'
        #  crane copy '${{ steps.tags.outputs.IMAGE_TAG }}' '${steps.tags.outputs.IMAGE_TAG_LATEST_QUAY}'
        #  crane copy '${{ steps.tags.outputs.IMAGE_TAG }}' '${steps.tags.outputs.IMAGE_TAG_VERSION_QUAY}'
>>>>>>> 69d8e473
<|MERGE_RESOLUTION|>--- conflicted
+++ resolved
@@ -105,7 +105,6 @@
       - name: Install crane
         uses: imjasonh/setup-crane@v0.4
 
-<<<<<<< HEAD
       ## Install manifest-tool, which is required to combine multi-arch images
       ## https://github.com/estesp/manifest-tool
       - name: Install manifest-tool
@@ -117,18 +116,9 @@
           cp manifest-tool-linux-amd64 manifest-tool
           echo "$(pwd)" >> $GITHUB_PATH
 
-=======
->>>>>>> 69d8e473
       - name: Build and push (multiarch) OpenCost
         working-directory: ./opencost
         run: |
           just build '${{ steps.tags.outputs.IMAGE_TAG }}' '${{ steps.version_number.outputs.RELEASE_VERSION }}'
           crane copy '${{ steps.tags.outputs.IMAGE_TAG }}' '${{ steps.tags.outputs.IMAGE_TAG_LATEST }}'
-<<<<<<< HEAD
           crane copy '${{ steps.tags.outputs.IMAGE_TAG }}' '${{ steps.tags.outputs.IMAGE_TAG_VERSION }}'
-=======
-          crane copy '${{ steps.tags.outputs.IMAGE_TAG }}' '${{ steps.tags.outputs.IMAGE_TAG_VERSION }}'
-        #  crane copy '${{ steps.tags.outputs.IMAGE_TAG }}' '${steps.tags.outputs.IMAGE_TAG_QUAY}'
-        #  crane copy '${{ steps.tags.outputs.IMAGE_TAG }}' '${steps.tags.outputs.IMAGE_TAG_LATEST_QUAY}'
-        #  crane copy '${{ steps.tags.outputs.IMAGE_TAG }}' '${steps.tags.outputs.IMAGE_TAG_VERSION_QUAY}'
->>>>>>> 69d8e473
