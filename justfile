--- conflicted
+++ resolved
@@ -7,11 +7,7 @@
     just --list
 
 # run core unit tests
-<<<<<<< HEAD
-test-core:
-=======
 test-core: 
->>>>>>> a294961a
     {{commonenv}} cd ./core && go test ./... -coverprofile=coverage.out
     {{commonenv}} cd ./core && go vet ./...
 
