--- conflicted
+++ resolved
@@ -181,227 +181,223 @@
 	}
 	// Case 0
 	awsUSEastString := `
-	{
-		"formatVersion" : "v1.0",
-		"disclaimer" : "This pricing list is for informational purposes only. All prices are subject to the additional terms included in the pricing pages on http://aws.amazon.com. All Free Tier prices are also subject to the terms included at https://aws.amazon.com/free/",
-		"offerCode" : "AmazonEC2",
-		"version" : "20230322145651",
-		"publicationDate" : "2023-03-22T14:56:51Z",
-		"products" : {
-			"8D49XP354UEYTHGM" : {
-				"sku" : "8D49XP354UEYTHGM",
-				"productFamily" : "Compute Instance",
-				"attributes" : {
-				  "servicecode" : "AmazonEC2",
-				  "location" : "US East (Ohio)",
-				  "locationType" : "AWS Region",
-				  "instanceType" : "m5.large",
-				  "currentGeneration" : "Yes",
-				  "instanceFamily" : "General purpose",
-				  "vcpu" : "2",
-				  "physicalProcessor" : "Intel Xeon Platinum 8175",
-				  "clockSpeed" : "3.1 GHz",
-				  "memory" : "8 GiB",
-				  "storage" : "EBS only",
-				  "networkPerformance" : "Up to 10 Gigabit",
-				  "processorArchitecture" : "64-bit",
-				  "tenancy" : "Shared",
-				  "operatingSystem" : "Linux",
-				  "licenseModel" : "No License required",
-				  "usagetype" : "USE2-BoxUsage:m5.large",
-				  "operation" : "RunInstances",
-				  "availabilityzone" : "NA",
-				  "capacitystatus" : "Used",
-				  "classicnetworkingsupport" : "false",
-				  "dedicatedEbsThroughput" : "Up to 2120 Mbps",
-				  "ecu" : "10",
-				  "enhancedNetworkingSupported" : "Yes",
-				  "gpuMemory" : "NA",
-				  "intelAvxAvailable" : "Yes",
-				  "intelAvx2Available" : "Yes",
-				  "intelTurboAvailable" : "Yes",
-				  "marketoption" : "OnDemand",
-				  "normalizationSizeFactor" : "4",
-				  "preInstalledSw" : "NA",
-				  "processorFeatures" : "Intel AVX; Intel AVX2; Intel AVX512; Intel Turbo",
-				  "regionCode" : "us-east-2",
-				  "servicename" : "Amazon Elastic Compute Cloud",
-				  "vpcnetworkingsupport" : "true"
-				}
-			},
-			"9ZEEN7WWWQKAG292" : {
-				"sku" : "9ZEEN7WWWQKAG292",
-				"productFamily" : "Compute Instance",
-				"attributes" : {
-				  "servicecode" : "AmazonEC2",
-				  "location" : "US East (Ohio)",
-				  "locationType" : "AWS Region",
-				  "instanceType" : "p3.8xlarge",
-				  "currentGeneration" : "Yes",
-				  "instanceFamily" : "GPU instance",
-				  "vcpu" : "32",
-				  "physicalProcessor" : "Intel Xeon E5-2686 v4 (Broadwell)",
-				  "clockSpeed" : "2.3 GHz",
-				  "memory" : "244 GiB",
-				  "storage" : "EBS only",
-				  "networkPerformance" : "10 Gigabit",
-				  "processorArchitecture" : "64-bit",
-				  "tenancy" : "Shared",
-				  "operatingSystem" : "Windows",
-				  "licenseModel" : "Bring your own license",
-				  "usagetype" : "USE2-BoxUsage:p3.8xlarge",
-				  "operation" : "RunInstances:0800",
-				  "availabilityzone" : "NA",
-				  "capacitystatus" : "Used",
-				  "classicnetworkingsupport" : "false",
-				  "dedicatedEbsThroughput" : "7000 Mbps",
-				  "ecu" : "97",
-				  "enhancedNetworkingSupported" : "Yes",
-				  "gpu" : "4",
-				  "gpuMemory" : "NA",
-				  "intelAvxAvailable" : "Yes",
-				  "intelAvx2Available" : "Yes",
-				  "intelTurboAvailable" : "Yes",
-				  "marketoption" : "OnDemand",
-				  "normalizationSizeFactor" : "64",
-				  "preInstalledSw" : "NA",
-				  "processorFeatures" : "Intel AVX; Intel AVX2; Intel Turbo",
-				  "regionCode" : "us-east-2",
-				  "servicename" : "Amazon Elastic Compute Cloud",
-				  "vpcnetworkingsupport" : "true"
-				}
-			},
-			"M6UGCCQ3CDJQAA37" : {
-				"sku" : "M6UGCCQ3CDJQAA37",
-				"productFamily" : "Storage",
-				"attributes" : {
-				  "servicecode" : "AmazonEC2",
-				  "location" : "US East (Ohio)",
-				  "locationType" : "AWS Region",
-				  "storageMedia" : "SSD-backed",
-				  "volumeType" : "General Purpose",
-				  "maxVolumeSize" : "16 TiB",
-				  "maxIopsvolume" : "16000",
-				  "maxThroughputvolume" : "1000 MiB/s",
-				  "usagetype" : "USE2-EBS:VolumeUsage.gp3",
-				  "operation" : "",
-				  "regionCode" : "us-east-2",
-				  "servicename" : "Amazon Elastic Compute Cloud",
-				  "volumeApiName" : "gp3"
-				}
-<<<<<<< HEAD
-			  },
-			  "Y9RYMSE644KDSV4S" : {
-				"sku" : "Y9RYMSE644KDSV4S",
-				"productFamily" : "Load Balancer-Network",
-				"attributes" : {
-					"servicecode" : "AmazonEC2",
-					"location" : "US East (Ohio)",
-					"locationType" : "AWS Region",
-					"group" : "ELB:Balancer",
-					"groupDescription" : "LoadBalancer hourly usage by Network Load Balancer",
-					"usagetype" : "USE2-LoadBalancerUsage",
-					"operation" : "LoadBalancing:Network",
-					"regionCode" : "us-east-2",
-					"servicename" : "Amazon Elastic Compute Cloud"
-				}
-			  }
-=======
-			}
->>>>>>> 016dc897
-		},
-		"terms" : {
-			"OnDemand" : {
-				"M6UGCCQ3CDJQAA37" : {
-					"M6UGCCQ3CDJQAA37.JRTCKXETXF" : {
-					  "offerTermCode" : "JRTCKXETXF",
-					  "sku" : "M6UGCCQ3CDJQAA37",
-					  "effectiveDate" : "2023-03-01T00:00:00Z",
-					  "priceDimensions" : {
-						"M6UGCCQ3CDJQAA37.JRTCKXETXF.6YS6EN2CT7" : {
-						  "rateCode" : "M6UGCCQ3CDJQAA37.JRTCKXETXF.6YS6EN2CT7",
-						  "description" : "$0.08 per GB-month of General Purpose (gp3) provisioned storage - US East (Ohio)",
-						  "beginRange" : "0",
-						  "endRange" : "Inf",
-						  "unit" : "GB-Mo",
-						  "pricePerUnit" : {
-							"USD" : "0.0800000000"
-						  },
-						  "appliesTo" : [ ]
-						}
-					  },
-					  "termAttributes" : { }
-					}
-				},
-				"9ZEEN7WWWQKAG292" : {
-					"9ZEEN7WWWQKAG292.JRTCKXETXF" : {
-					  "offerTermCode" : "JRTCKXETXF",
-					  "sku" : "9ZEEN7WWWQKAG292",
-					  "effectiveDate" : "2023-03-01T00:00:00Z",
-					  "priceDimensions" : {
-						"9ZEEN7WWWQKAG292.JRTCKXETXF.6YS6EN2CT7" : {
-						  "rateCode" : "9ZEEN7WWWQKAG292.JRTCKXETXF.6YS6EN2CT7",
-						  "description" : "$12.24 per On Demand Windows BYOL p3.8xlarge Instance Hour",
-						  "beginRange" : "0",
-						  "endRange" : "Inf",
-						  "unit" : "Hrs",
-						  "pricePerUnit" : {
-							"USD" : "12.2400000000"
-						  },
-						  "appliesTo" : [ ]
-						}
-					  },
-					  "termAttributes" : { }
-					}
-				},
-				"8D49XP354UEYTHGM" : {
-					"8D49XP354UEYTHGM.MZU6U2429S" : {
-					  "offerTermCode" : "MZU6U2429S",
-					  "sku" : "8D49XP354UEYTHGM",
-					  "effectiveDate" : "2019-01-01T00:00:00Z",
-					  "priceDimensions" : {
-						"8D49XP354UEYTHGM.MZU6U2429S.2TG2D8R56U" : {
-						  "rateCode" : "8D49XP354UEYTHGM.MZU6U2429S.2TG2D8R56U",
-						  "description" : "Upfront Fee",
-						  "unit" : "Quantity",
-						  "pricePerUnit" : {
-							"USD" : "1161"
-						  },
-						  "appliesTo" : [ ]
-						}
-					  },
-					  "termAttributes" : {
-						"LeaseContractLength" : "3yr",
-						"OfferingClass" : "convertible",
-						"PurchaseOption" : "All Upfront"
-					  }
-					}
-				},
-				"Y9RYMSE644KDSV4S" : {
-					"Y9RYMSE644KDSV4S.JRTCKXETXF" : {
-					  "offerTermCode" : "JRTCKXETXF",
-					  "sku" : "Y9RYMSE644KDSV4S",
-					  "effectiveDate" : "2024-05-01T00:00:00Z",
-					  "priceDimensions" : {
-					    "Y9RYMSE644KDSV4S.JRTCKXETXF.6YS6EN2CT7" : {
-					      "rateCode" : "Y9RYMSE644KDSV4S.JRTCKXETXF.6YS6EN2CT7",
-					      "description" : "$0.0225 per Network LoadBalancer-hour (or partial hour)",
-					      "beginRange" : "0",
-					      "endRange" : "Inf",
-					      "unit" : "Hrs",
-					      "pricePerUnit" : {
-					        "USD" : "0.0225000000"
-					      },
-					      "appliesTo" : [ ]
-					    }
-					  },
-					  "termAttributes" : { }
-					}
-			}
-		},
-		"attributesList" : { }
-	}
-	`
+    {
+      "formatVersion": "v1.0",
+      "disclaimer": "This pricing list is for informational purposes only. All prices are subject to the additional terms included in the pricing pages on http://aws.amazon.com. All Free Tier prices are also subject to the terms included at https://aws.amazon.com/free/",
+      "offerCode": "AmazonEC2",
+      "version": "20230322145651",
+      "publicationDate": "2023-03-22T14:56:51Z",
+      "products": {
+        "8D49XP354UEYTHGM": {
+          "sku": "8D49XP354UEYTHGM",
+          "productFamily": "Compute Instance",
+          "attributes": {
+            "servicecode": "AmazonEC2",
+            "location": "US East (Ohio)",
+            "locationType": "AWS Region",
+            "instanceType": "m5.large",
+            "currentGeneration": "Yes",
+            "instanceFamily": "General purpose",
+            "vcpu": "2",
+            "physicalProcessor": "Intel Xeon Platinum 8175",
+            "clockSpeed": "3.1 GHz",
+            "memory": "8 GiB",
+            "storage": "EBS only",
+            "networkPerformance": "Up to 10 Gigabit",
+            "processorArchitecture": "64-bit",
+            "tenancy": "Shared",
+            "operatingSystem": "Linux",
+            "licenseModel": "No License required",
+            "usagetype": "USE2-BoxUsage:m5.large",
+            "operation": "RunInstances",
+            "availabilityzone": "NA",
+            "capacitystatus": "Used",
+            "classicnetworkingsupport": "false",
+            "dedicatedEbsThroughput": "Up to 2120 Mbps",
+            "ecu": "10",
+            "enhancedNetworkingSupported": "Yes",
+            "gpuMemory": "NA",
+            "intelAvxAvailable": "Yes",
+            "intelAvx2Available": "Yes",
+            "intelTurboAvailable": "Yes",
+            "marketoption": "OnDemand",
+            "normalizationSizeFactor": "4",
+            "preInstalledSw": "NA",
+            "processorFeatures": "Intel AVX; Intel AVX2; Intel AVX512; Intel Turbo",
+            "regionCode": "us-east-2",
+            "servicename": "Amazon Elastic Compute Cloud",
+            "vpcnetworkingsupport": "true"
+          }
+        },
+        "9ZEEN7WWWQKAG292": {
+          "sku": "9ZEEN7WWWQKAG292",
+          "productFamily": "Compute Instance",
+          "attributes": {
+            "servicecode": "AmazonEC2",
+            "location": "US East (Ohio)",
+            "locationType": "AWS Region",
+            "instanceType": "p3.8xlarge",
+            "currentGeneration": "Yes",
+            "instanceFamily": "GPU instance",
+            "vcpu": "32",
+            "physicalProcessor": "Intel Xeon E5-2686 v4 (Broadwell)",
+            "clockSpeed": "2.3 GHz",
+            "memory": "244 GiB",
+            "storage": "EBS only",
+            "networkPerformance": "10 Gigabit",
+            "processorArchitecture": "64-bit",
+            "tenancy": "Shared",
+            "operatingSystem": "Windows",
+            "licenseModel": "Bring your own license",
+            "usagetype": "USE2-BoxUsage:p3.8xlarge",
+            "operation": "RunInstances:0800",
+            "availabilityzone": "NA",
+            "capacitystatus": "Used",
+            "classicnetworkingsupport": "false",
+            "dedicatedEbsThroughput": "7000 Mbps",
+            "ecu": "97",
+            "enhancedNetworkingSupported": "Yes",
+            "gpu": "4",
+            "gpuMemory": "NA",
+            "intelAvxAvailable": "Yes",
+            "intelAvx2Available": "Yes",
+            "intelTurboAvailable": "Yes",
+            "marketoption": "OnDemand",
+            "normalizationSizeFactor": "64",
+            "preInstalledSw": "NA",
+            "processorFeatures": "Intel AVX; Intel AVX2; Intel Turbo",
+            "regionCode": "us-east-2",
+            "servicename": "Amazon Elastic Compute Cloud",
+            "vpcnetworkingsupport": "true"
+          }
+        },
+        "M6UGCCQ3CDJQAA37": {
+          "sku": "M6UGCCQ3CDJQAA37",
+          "productFamily": "Storage",
+          "attributes": {
+            "servicecode": "AmazonEC2",
+            "location": "US East (Ohio)",
+            "locationType": "AWS Region",
+            "storageMedia": "SSD-backed",
+            "volumeType": "General Purpose",
+            "maxVolumeSize": "16 TiB",
+            "maxIopsvolume": "16000",
+            "maxThroughputvolume": "1000 MiB/s",
+            "usagetype": "USE2-EBS:VolumeUsage.gp3",
+            "operation": "",
+            "regionCode": "us-east-2",
+            "servicename": "Amazon Elastic Compute Cloud",
+            "volumeApiName": "gp3"
+          }
+        },
+        "Y9RYMSE644KDSV4S": {
+          "sku": "Y9RYMSE644KDSV4S",
+          "productFamily": "Load Balancer-Network",
+          "attributes": {
+            "servicecode": "AmazonEC2",
+            "location": "US East (Ohio)",
+            "locationType": "AWS Region",
+            "group": "ELB:Balancer",
+            "groupDescription": "LoadBalancer hourly usage by Network Load Balancer",
+            "usagetype": "USE2-LoadBalancerUsage",
+            "operation": "LoadBalancing:Network",
+            "regionCode": "us-east-2",
+            "servicename": "Amazon Elastic Compute Cloud"
+          }
+        }
+      },
+      "terms": {
+        "OnDemand": {
+          "M6UGCCQ3CDJQAA37": {
+            "M6UGCCQ3CDJQAA37.JRTCKXETXF": {
+              "offerTermCode": "JRTCKXETXF",
+              "sku": "M6UGCCQ3CDJQAA37",
+              "effectiveDate": "2023-03-01T00:00:00Z",
+              "priceDimensions": {
+                "M6UGCCQ3CDJQAA37.JRTCKXETXF.6YS6EN2CT7": {
+                  "rateCode": "M6UGCCQ3CDJQAA37.JRTCKXETXF.6YS6EN2CT7",
+                  "description": "$0.08 per GB-month of General Purpose (gp3) provisioned storage - US East (Ohio)",
+                  "beginRange": "0",
+                  "endRange": "Inf",
+                  "unit": "GB-Mo",
+                  "pricePerUnit": {
+                    "USD": "0.0800000000"
+                  },
+                  "appliesTo": []
+                }
+              },
+              "termAttributes": {}
+            }
+          },
+          "9ZEEN7WWWQKAG292": {
+            "9ZEEN7WWWQKAG292.JRTCKXETXF": {
+              "offerTermCode": "JRTCKXETXF",
+              "sku": "9ZEEN7WWWQKAG292",
+              "effectiveDate": "2023-03-01T00:00:00Z",
+              "priceDimensions": {
+                "9ZEEN7WWWQKAG292.JRTCKXETXF.6YS6EN2CT7": {
+                  "rateCode": "9ZEEN7WWWQKAG292.JRTCKXETXF.6YS6EN2CT7",
+                  "description": "$12.24 per On Demand Windows BYOL p3.8xlarge Instance Hour",
+                  "beginRange": "0",
+                  "endRange": "Inf",
+                  "unit": "Hrs",
+                  "pricePerUnit": {
+                    "USD": "12.2400000000"
+                  },
+                  "appliesTo": []
+                }
+              },
+              "termAttributes": {}
+            }
+          },
+          "8D49XP354UEYTHGM": {
+            "8D49XP354UEYTHGM.MZU6U2429S": {
+              "offerTermCode": "MZU6U2429S",
+              "sku": "8D49XP354UEYTHGM",
+              "effectiveDate": "2019-01-01T00:00:00Z",
+              "priceDimensions": {
+                "8D49XP354UEYTHGM.MZU6U2429S.2TG2D8R56U": {
+                  "rateCode": "8D49XP354UEYTHGM.MZU6U2429S.2TG2D8R56U",
+                  "description": "Upfront Fee",
+                  "unit": "Quantity",
+                  "pricePerUnit": {
+                    "USD": "1161"
+                  },
+                  "appliesTo": []
+                }
+              },
+              "termAttributes": {
+                "LeaseContractLength": "3yr",
+                "OfferingClass": "convertible",
+                "PurchaseOption": "All Upfront"
+              }
+            }
+          },
+          "Y9RYMSE644KDSV4S": {
+            "Y9RYMSE644KDSV4S.JRTCKXETXF": {
+              "offerTermCode": "JRTCKXETXF",
+              "sku": "Y9RYMSE644KDSV4S",
+              "effectiveDate": "2024-05-01T00:00:00Z",
+              "priceDimensions": {
+                "Y9RYMSE644KDSV4S.JRTCKXETXF.6YS6EN2CT7": {
+                  "rateCode": "Y9RYMSE644KDSV4S.JRTCKXETXF.6YS6EN2CT7",
+                  "description": "$0.0225 per Network LoadBalancer-hour (or partial hour)",
+                  "beginRange": "0",
+                  "endRange": "Inf",
+                  "unit": "Hrs",
+                  "pricePerUnit": {
+                    "USD": "0.0225000000"
+                  },
+                  "appliesTo": []
+                }
+              },
+              "termAttributes": {}
+            }
+          }
+        },
+        "attributesList": {}
+      }
+    }`
 
 	testResponse := http.Response{
 		Body: io.NopCloser(bytes.NewBufferString(awsUSEastString)),
