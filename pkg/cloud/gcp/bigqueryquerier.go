package gcp

import (
	"context"
	"fmt"

	"cloud.google.com/go/bigquery"
	"github.com/opencost/opencost/pkg/cloud"
)

type BigQueryQuerier struct {
	BigQueryConfiguration
	ConnectionStatus cloud.ConnectionStatus
}

func (bqq *BigQueryQuerier) GetStatus() cloud.ConnectionStatus {
	// initialize status if it has not done so; this can happen if the integration is inactive
	if bqq.ConnectionStatus.String() == "" {
		bqq.ConnectionStatus = cloud.InitialStatus
	}
	return bqq.ConnectionStatus
}

func (bqq *BigQueryQuerier) Equals(config cloud.Config) bool {
	thatConfig, ok := config.(*BigQueryQuerier)
	if !ok {
		return false
	}

	return bqq.BigQueryConfiguration.Equals(&thatConfig.BigQueryConfiguration)
}

func (bqq *BigQueryQuerier) Query(ctx context.Context, queryStr string) (*bigquery.RowIterator, error) {
	err := bqq.Validate()

	if err != nil {
		bqq.ConnectionStatus = cloud.InvalidConfiguration
		return nil, err
	}

	client, err := bqq.GetBigQueryClient(ctx)
	if err != nil {
		bqq.ConnectionStatus = cloud.FailedConnection
		return nil, err
	}

	query := client.Query(queryStr)
	iter, err := query.Read(ctx)

	// If result is empty and connection status is not already successful update status to missing data
	if iter == nil && bqq.ConnectionStatus != cloud.SuccessfulConnection {
		bqq.ConnectionStatus = cloud.MissingData
<<<<<<< HEAD
		return iter, nil
	}

	bqq.ConnectionStatus = cloud.SuccessfulConnection
=======
	} else {
		bqq.ConnectionStatus = cloud.SuccessfulConnection
	}

	if err != nil {
		return iter, fmt.Errorf("BigQueryQuerier: Query: error reading query results: %w", err)
	}
>>>>>>> e7028f6e
	return iter, nil
}<|MERGE_RESOLUTION|>--- conflicted
+++ resolved
@@ -50,12 +50,6 @@
 	// If result is empty and connection status is not already successful update status to missing data
 	if iter == nil && bqq.ConnectionStatus != cloud.SuccessfulConnection {
 		bqq.ConnectionStatus = cloud.MissingData
-<<<<<<< HEAD
-		return iter, nil
-	}
-
-	bqq.ConnectionStatus = cloud.SuccessfulConnection
-=======
 	} else {
 		bqq.ConnectionStatus = cloud.SuccessfulConnection
 	}
@@ -63,6 +57,5 @@
 	if err != nil {
 		return iter, fmt.Errorf("BigQueryQuerier: Query: error reading query results: %w", err)
 	}
->>>>>>> e7028f6e
 	return iter, nil
 }