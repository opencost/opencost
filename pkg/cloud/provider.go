package cloud

import (
	"errors"
	"net"
	"net/http"
	"regexp"
	"strings"
	"time"

	"github.com/opencost/opencost/pkg/cloud/azure"
	"github.com/opencost/opencost/pkg/cloud/models"
	"github.com/opencost/opencost/pkg/kubecost"

	"github.com/opencost/opencost/pkg/util"

	"cloud.google.com/go/compute/metadata"

	"github.com/opencost/opencost/pkg/clustercache"
	"github.com/opencost/opencost/pkg/config"
	"github.com/opencost/opencost/pkg/env"
	"github.com/opencost/opencost/pkg/log"
	"github.com/opencost/opencost/pkg/util/httputil"
	"github.com/opencost/opencost/pkg/util/watcher"

	v1 "k8s.io/api/core/v1"
)

const KarpenterCapacityTypeLabel = "karpenter.sh/capacity-type"
const KarpenterCapacitySpotTypeValue = "spot"

<<<<<<< HEAD
var toTitle = cases.Title(language.Und, cases.NoLower)

var createTableStatements = []string{
	`CREATE TABLE IF NOT EXISTS names (
		cluster_id VARCHAR(255) NOT NULL,
		cluster_name VARCHAR(255) NULL,
		PRIMARY KEY (cluster_id)
	);`,
}

// ReservedInstanceData keeps record of resources on a node should be
// priced at reserved rates
type ReservedInstanceData struct {
	ReservedCPU int64   `json:"reservedCPU"`
	ReservedRAM int64   `json:"reservedRAM"`
	CPUCost     float64 `json:"CPUHourlyCost"`
	RAMCost     float64 `json:"RAMHourlyCost"`
}

// Node is the interface by which the provider and cost model communicate Node prices.
// The provider will best-effort try to fill out this struct.
type Node struct {
	Cost             string                `json:"hourlyCost"`
	VCPU             string                `json:"CPU"`
	VCPUCost         string                `json:"CPUHourlyCost"`
	RAM              string                `json:"RAM"`
	RAMBytes         string                `json:"RAMBytes"`
	RAMCost          string                `json:"RAMGBHourlyCost"`
	Storage          string                `json:"storage"`
	StorageCost      string                `json:"storageHourlyCost"`
	UsesBaseCPUPrice bool                  `json:"usesDefaultPrice"`
	BaseCPUPrice     string                `json:"baseCPUPrice"` // Used to compute an implicit RAM GB/Hr price when RAM pricing is not provided.
	BaseRAMPrice     string                `json:"baseRAMPrice"` // Used to compute an implicit RAM GB/Hr price when RAM pricing is not provided.
	BaseGPUPrice     string                `json:"baseGPUPrice"`
	UsageType        string                `json:"usageType"`
	GPU              string                `json:"gpu"` // GPU represents the number of GPU on the instance
	GPUName          string                `json:"gpuName"`
	GPUCost          string                `json:"gpuCost"`
	InstanceType     string                `json:"instanceType,omitempty"`
	Region           string                `json:"region,omitempty"`
	Reserved         *ReservedInstanceData `json:"reserved,omitempty"`
	ProviderID       string                `json:"providerID,omitempty"`
	PricingType      PricingType           `json:"pricingType,omitempty"`
}

// IsSpot determines whether or not a Node uses spot by usage type
func (n *Node) IsSpot() bool {
	if n != nil {
		return strings.Contains(n.UsageType, "spot") || strings.Contains(n.UsageType, "emptible")
	} else {
		return false
	}
}

// LoadBalancer is the interface by which the provider and cost model communicate LoadBalancer prices.
// The provider will best-effort try to fill out this struct.
type LoadBalancer struct {
	IngressIPAddresses []string `json:"IngressIPAddresses"`
	Cost               float64  `json:"hourlyCost"`
}

// TODO: used for dynamic cloud provider price fetching.
// determine what identifies a load balancer in the json returned from the cloud provider pricing API call
// type LBKey interface {
// }

// Network is the interface by which the provider and cost model communicate network egress prices.
// The provider will best-effort try to fill out this struct.
type Network struct {
	ZoneNetworkEgressCost     float64
	RegionNetworkEgressCost   float64
	InternetNetworkEgressCost float64
}

type OrphanedResource struct {
	Kind        string            `json:"resourceKind"`
	Region      string            `json:"region"`
	Description map[string]string `json:"description"`
	Size        *int64            `json:"diskSizeInGB,omitempty"`
	DiskName    string            `json:"diskName,omitempty"`
	Url         string            `json:"url"`
	Address     string            `json:"ipAddress,omitempty"`
	MonthlyCost *float64          `json:"monthlyCost"`
}

// PV is the interface by which the provider and cost model communicate PV prices.
// The provider will best-effort try to fill out this struct.
type PV struct {
	Cost       string            `json:"hourlyCost"`
	CostPerIO  string            `json:"costPerIOOperation"`
	Class      string            `json:"storageClass"`
	Size       string            `json:"size"`
	Region     string            `json:"region"`
	ProviderID string            `json:"providerID,omitempty"`
	Parameters map[string]string `json:"parameters"`
}

// Key represents a way for nodes to match between the k8s API and a pricing API
type Key interface {
	ID() string       // ID represents an exact match
	Features() string // Features are a comma separated string of node metadata that could match pricing
	GPUType() string  // GPUType returns "" if no GPU exists or GPUs, but the name of the GPU otherwise
	GPUCount() int    // GPUCount returns 0 if no GPU exists or GPUs, but the number of attached GPUs otherwise
}

type PVKey interface {
	Features() string
	GetStorageClass() string
	ID() string
}

// OutOfClusterAllocation represents a cloud provider cost not associated with kubernetes
type OutOfClusterAllocation struct {
	Aggregator  string  `json:"aggregator"`
	Environment string  `json:"environment"`
	Service     string  `json:"service"`
	Cost        float64 `json:"cost"`
	Cluster     string  `json:"cluster"`
}

type CustomPricing struct {
	Provider    string `json:"provider"`
	Description string `json:"description"`
	// CPU a string-encoded float describing cost per core-hour of CPU.
	CPU string `json:"CPU"`
	// CPU a string-encoded float describing cost per core-hour of CPU for spot
	// nodes.
	SpotCPU string `json:"spotCPU"`
	// RAM a string-encoded float describing cost per GiB-hour of RAM/memory.
	RAM string `json:"RAM"`
	// SpotRAM a string-encoded float describing cost per GiB-hour of RAM/memory
	// for spot nodes.
	SpotRAM string `json:"spotRAM"`
	GPU     string `json:"GPU"`
	SpotGPU string `json:"spotGPU"`
	// Storage is a string-encoded float describing cost per GB-hour of storage
	// (e.g. PV, disk) resources.
	Storage                      string `json:"storage"`
	ZoneNetworkEgress            string `json:"zoneNetworkEgress"`
	RegionNetworkEgress          string `json:"regionNetworkEgress"`
	InternetNetworkEgress        string `json:"internetNetworkEgress"`
	FirstFiveForwardingRulesCost string `json:"firstFiveForwardingRulesCost"`
	AdditionalForwardingRuleCost string `json:"additionalForwardingRuleCost"`
	LBIngressDataCost            string `json:"LBIngressDataCost"`
	SpotLabel                    string `json:"spotLabel,omitempty"`
	SpotLabelValue               string `json:"spotLabelValue,omitempty"`
	GpuLabel                     string `json:"gpuLabel,omitempty"`
	GpuLabelValue                string `json:"gpuLabelValue,omitempty"`
	ServiceKeyName               string `json:"awsServiceKeyName,omitempty"`
	ServiceKeySecret             string `json:"awsServiceKeySecret,omitempty"`
	AlibabaServiceKeyName        string `json:"alibabaServiceKeyName,omitempty"`
	AlibabaServiceKeySecret      string `json:"alibabaServiceKeySecret,omitempty"`
	AlibabaClusterRegion         string `json:"alibabaClusterRegion,omitempty"`
	SpotDataRegion               string `json:"awsSpotDataRegion,omitempty"`
	SpotDataBucket               string `json:"awsSpotDataBucket,omitempty"`
	SpotDataPrefix               string `json:"awsSpotDataPrefix,omitempty"`
	ProjectID                    string `json:"projectID,omitempty"`
	AthenaProjectID              string `json:"athenaProjectID,omitempty"`
	AthenaBucketName             string `json:"athenaBucketName"`
	AthenaRegion                 string `json:"athenaRegion"`
	AthenaDatabase               string `json:"athenaDatabase"`
	AthenaTable                  string `json:"athenaTable"`
	AthenaWorkgroup              string `json:"athenaWorkgroup"`
	MasterPayerARN               string `json:"masterPayerARN"`
	BillingDataDataset           string `json:"billingDataDataset,omitempty"`
	CustomPricesEnabled          string `json:"customPricesEnabled"`
	DefaultIdle                  string `json:"defaultIdle"`
	AzureSubscriptionID          string `json:"azureSubscriptionID"`
	AzureClientID                string `json:"azureClientID"`
	AzureClientSecret            string `json:"azureClientSecret"`
	AzureTenantID                string `json:"azureTenantID"`
	AzureBillingRegion           string `json:"azureBillingRegion"`
	AzureBillingAccount          string `json:"azureBillingAccount"`
	AzureOfferDurableID          string `json:"azureOfferDurableID"`
	AzureStorageSubscriptionID   string `json:"azureStorageSubscriptionID"`
	AzureStorageAccount          string `json:"azureStorageAccount"`
	AzureStorageAccessKey        string `json:"azureStorageAccessKey"`
	AzureStorageContainer        string `json:"azureStorageContainer"`
	AzureContainerPath           string `json:"azureContainerPath"`
	AzureCloud                   string `json:"azureCloud"`
	CurrencyCode                 string `json:"currencyCode"`
	Discount                     string `json:"discount"`
	NegotiatedDiscount           string `json:"negotiatedDiscount"`
	SharedOverhead               string `json:"sharedOverhead"`
	ClusterName                  string `json:"clusterName"`
	ClusterAccountID             string `json:"clusterAccount,omitempty"`
	SharedNamespaces             string `json:"sharedNamespaces"`
	SharedLabelNames             string `json:"sharedLabelNames"`
	SharedLabelValues            string `json:"sharedLabelValues"`
	ShareTenancyCosts            string `json:"shareTenancyCosts"` // TODO clean up configuration so we can use a type other that string (this should be a bool, but the app panics if it's not a string)
	ReadOnly                     string `json:"readOnly"`
	EditorAccess                 string `json:"editorAccess"`
	KubecostToken                string `json:"kubecostToken"`
	GoogleAnalyticsTag           string `json:"googleAnalyticsTag"`
	ExcludeProviderID            string `json:"excludeProviderID"`
	DefaultLBPrice               string `json:"defaultLBPrice"`
}

// GetSharedOverheadCostPerMonth parses and returns a float64 representation
// of the configured monthly shared overhead cost. If the string version cannot
// be parsed into a float, an error is logged and 0.0 is returned.
func (cp *CustomPricing) GetSharedOverheadCostPerMonth() float64 {
	// Empty string should be interpreted as "no cost", i.e. 0.0
	if cp.SharedOverhead == "" {
		return 0.0
	}

	// Attempt to parse, but log and return 0.0 if that fails.
	sharedCostPerMonth, err := strconv.ParseFloat(cp.SharedOverhead, 64)
	if err != nil {
		log.Errorf("SharedOverhead: failed to parse shared overhead \"%s\": %s", cp.SharedOverhead, err)
		return 0.0
	}

	return sharedCostPerMonth
}

type ServiceAccountStatus struct {
	Checks []*ServiceAccountCheck `json:"checks"`
}

// ServiceAccountChecks is a thread safe map for holding ServiceAccountCheck objects
type ServiceAccountChecks struct {
	sync.RWMutex
	serviceAccountChecks map[string]*ServiceAccountCheck
}

// NewServiceAccountChecks initialize ServiceAccountChecks
func NewServiceAccountChecks() *ServiceAccountChecks {
	return &ServiceAccountChecks{
		serviceAccountChecks: make(map[string]*ServiceAccountCheck),
	}
}

func (sac *ServiceAccountChecks) set(key string, check *ServiceAccountCheck) {
	sac.Lock()
	defer sac.Unlock()
	sac.serviceAccountChecks[key] = check
}

// getStatus extracts ServiceAccountCheck objects into a slice and returns them in a ServiceAccountStatus
func (sac *ServiceAccountChecks) getStatus() *ServiceAccountStatus {
	sac.Lock()
	defer sac.Unlock()
	checks := []*ServiceAccountCheck{}
	for _, v := range sac.serviceAccountChecks {
		checks = append(checks, v)
	}
	return &ServiceAccountStatus{
		Checks: checks,
	}
}

type ServiceAccountCheck struct {
	Message        string `json:"message"`
	Status         bool   `json:"status"`
	AdditionalInfo string `json:"additionalInfo"`
}

type PricingSources struct {
	PricingSources map[string]*PricingSource
}

type PricingSource struct {
	Name      string `json:"name"`
	Enabled   bool   `json:"enabled"`
	Available bool   `json:"available"`
	Error     string `json:"error"`
}

type PricingType string

const (
	Api           PricingType = "api"
	Spot          PricingType = "spot"
	Reserved      PricingType = "reserved"
	SavingsPlan   PricingType = "savingsPlan"
	CsvExact      PricingType = "csvExact"
	CsvClass      PricingType = "csvClass"
	DefaultPrices PricingType = "defaultPrices"
)

type PricingMatchMetadata struct {
	TotalNodes        int                 `json:"TotalNodes"`
	PricingTypeCounts map[PricingType]int `json:"PricingType"`
}

// Provider represents a k8s provider.
type Provider interface {
	ClusterInfo() (map[string]string, error)
	GetAddresses() ([]byte, error)
	GetDisks() ([]byte, error)
	GetOrphanedResources() ([]OrphanedResource, error)
	NodePricing(Key) (*Node, error)
	PVPricing(PVKey) (*PV, error)
	NetworkPricing() (*Network, error)           // TODO: add key interface arg for dynamic price fetching
	LoadBalancerPricing() (*LoadBalancer, error) // TODO: add key interface arg for dynamic price fetching
	AllNodePricing() (interface{}, error)
	DownloadPricingData() error
	GetKey(map[string]string, *v1.Node) Key
	GetPVKey(*v1.PersistentVolume, map[string]string, string) PVKey
	UpdateConfig(r io.Reader, updateType string) (*CustomPricing, error)
	UpdateConfigFromConfigMap(map[string]string) (*CustomPricing, error)
	GetConfig() (*CustomPricing, error)
	GetManagementPlatform() (string, error)
	GetLocalStorageQuery(time.Duration, time.Duration, bool, bool) string
	ApplyReservedInstancePricing(map[string]*Node)
	ServiceAccountStatus() *ServiceAccountStatus
	PricingSourceStatus() map[string]*PricingSource
	ClusterManagementPricing() (string, float64, error)
	CombinedDiscountForNode(string, bool, float64, float64) float64
	Regions() []string
	PricingSourceSummary() interface{}
	GetNodePoolLabel() string
}

=======
>>>>>>> 41341fec
// ClusterName returns the name defined in cluster info, defaulting to the
// CLUSTER_ID environment variable
func ClusterName(p models.Provider) string {
	info, err := p.ClusterInfo()
	if err != nil {
		return env.GetClusterID()
	}

	name, ok := info["name"]
	if !ok {
		return env.GetClusterID()
	}

	return name
}

func GetNodePoolName(p Provider, labels map[string]string) string {
	providerLabel := p.GetNodePoolLabel()
	if providerLabel == "" {
		log.Warnf("node pool name not supported for this provider")
		return ""
	}
	sanitizedLabel := regexp.MustCompile(`[^a-zA-Z0-9 ]+`).ReplaceAllString(providerLabel, "_")
	if poolName, found := labels[fmt.Sprintf("label_%s", sanitizedLabel)]; found {
		return poolName
	} else {
		log.Warnf("unable to derive node pool name from node labels")
		return ""
	}

}

// CustomPricesEnabled returns the boolean equivalent of the cloup provider's custom prices flag,
// indicating whether or not the cluster is using custom pricing.
func CustomPricesEnabled(p models.Provider) bool {
	config, err := p.GetConfig()
	if err != nil {
		return false
	}
	// TODO:CLEANUP what is going on with this?
	if config.NegotiatedDiscount == "" {
		config.NegotiatedDiscount = "0%"
	}

	return config.CustomPricesEnabled == "true"
}

// ConfigWatcherFor returns a new ConfigWatcher instance which watches changes to the "pricing-configs"
// configmap
func ConfigWatcherFor(p models.Provider) *watcher.ConfigMapWatcher {
	return &watcher.ConfigMapWatcher{
		ConfigMapName: env.GetPricingConfigmapName(),
		WatchFunc: func(name string, data map[string]string) error {
			_, err := p.UpdateConfigFromConfigMap(data)
			return err
		},
	}
}

// AllocateIdleByDefault returns true if the application settings specify to allocate idle by default
func AllocateIdleByDefault(p models.Provider) bool {
	config, err := p.GetConfig()
	if err != nil {
		return false
	}

	return config.DefaultIdle == "true"
}

// SharedNamespace returns a list of names of shared namespaces, as defined in the application settings
func SharedNamespaces(p models.Provider) []string {
	namespaces := []string{}

	config, err := p.GetConfig()
	if err != nil {
		return namespaces
	}
	if config.SharedNamespaces == "" {
		return namespaces
	}
	// trim spaces so that "kube-system, kubecost" is equivalent to "kube-system,kubecost"
	for _, ns := range strings.Split(config.SharedNamespaces, ",") {
		namespaces = append(namespaces, strings.Trim(ns, " "))
	}

	return namespaces
}

// SharedLabel returns the configured set of shared labels as a parallel tuple of keys to values; e.g.
// for app:kubecost,type:staging this returns (["app", "type"], ["kubecost", "staging"]) in order to
// match the signature of the NewSharedResourceInfo
func SharedLabels(p models.Provider) ([]string, []string) {
	names := []string{}
	values := []string{}

	config, err := p.GetConfig()
	if err != nil {
		return names, values
	}

	if config.SharedLabelNames == "" || config.SharedLabelValues == "" {
		return names, values
	}

	ks := strings.Split(config.SharedLabelNames, ",")
	vs := strings.Split(config.SharedLabelValues, ",")
	if len(ks) != len(vs) {
		log.Warnf("Shared labels have mis-matched lengths: %d names, %d values", len(ks), len(vs))
		return names, values
	}

	for i := range ks {
		names = append(names, strings.Trim(ks[i], " "))
		values = append(values, strings.Trim(vs[i], " "))
	}

	return names, values
}

// ShareTenancyCosts returns true if the application settings specify to share
// tenancy costs by default.
func ShareTenancyCosts(p models.Provider) bool {
	config, err := p.GetConfig()
	if err != nil {
		return false
	}

	return config.ShareTenancyCosts == "true"
}

// NewProvider looks at the nodespec or provider metadata server to decide which provider to instantiate.
func NewProvider(cache clustercache.ClusterCache, apiKey string, config *config.ConfigFileManager) (models.Provider, error) {
	nodes := cache.GetAllNodes()
	if len(nodes) == 0 {
		log.Infof("Could not locate any nodes for cluster.") // valid in ETL readonly mode
		return &CustomProvider{
			Clientset: cache,
			Config:    NewProviderConfig(config, "default.json"),
		}, nil
	}

	cp := getClusterProperties(nodes[0])
	providerConfig := NewProviderConfig(config, cp.configFileName)
	// If ClusterAccount is set apply it to the cluster properties
	if providerConfig.customPricing != nil && providerConfig.customPricing.ClusterAccountID != "" {
		cp.accountID = providerConfig.customPricing.ClusterAccountID
	}

	switch cp.provider {
	case kubecost.CSVProvider:
		log.Infof("Using CSV Provider with CSV at %s", env.GetCSVPath())
		return &CSVProvider{
			CSVLocation: env.GetCSVPath(),
			CustomProvider: &CustomProvider{
				Clientset:        cache,
				clusterRegion:    cp.region,
				clusterAccountID: cp.accountID,
				Config:           NewProviderConfig(config, cp.configFileName),
			},
		}, nil
	case kubecost.GCPProvider:
		log.Info("Found ProviderID starting with \"gce\", using GCP Provider")
		if apiKey == "" {
			return nil, errors.New("Supply a GCP Key to start getting data")
		}
		return &GCP{
			Clientset:        cache,
			APIKey:           apiKey,
			Config:           NewProviderConfig(config, cp.configFileName),
			clusterRegion:    cp.region,
			clusterAccountID: cp.accountID,
			clusterProjectID: cp.projectID,
			metadataClient: metadata.NewClient(
				&http.Client{
					Transport: httputil.NewUserAgentTransport("kubecost", &http.Transport{
						Dial: (&net.Dialer{
							Timeout:   2 * time.Second,
							KeepAlive: 30 * time.Second,
						}).Dial,
					}),
					Timeout: 5 * time.Second,
				}),
		}, nil
	case kubecost.AWSProvider:
		log.Info("Found ProviderID starting with \"aws\", using AWS Provider")
		return &AWS{
			Clientset:            cache,
			Config:               NewProviderConfig(config, cp.configFileName),
			clusterRegion:        cp.region,
			clusterAccountID:     cp.accountID,
			serviceAccountChecks: models.NewServiceAccountChecks(),
		}, nil
	case kubecost.AzureProvider:
		log.Info("Found ProviderID starting with \"azure\", using Azure Provider")
		return &azure.Azure{
			Clientset:            cache,
			Config:               NewProviderConfig(config, cp.configFileName),
			ClusterRegion:        cp.region,
			ClusterAccountID:     cp.accountID,
			ServiceAccountChecks: models.NewServiceAccountChecks(),
		}, nil
	case kubecost.AlibabaProvider:
		log.Info("Found ProviderID starting with \"alibaba\", using Alibaba Cloud Provider")
		return &Alibaba{
			Clientset:            cache,
			Config:               NewProviderConfig(config, cp.configFileName),
			clusterRegion:        cp.region,
			clusterAccountId:     cp.accountID,
			serviceAccountChecks: models.NewServiceAccountChecks(),
		}, nil
	case kubecost.ScalewayProvider:
		log.Info("Found ProviderID starting with \"scaleway\", using Scaleway Provider")
		return &Scaleway{
			Clientset:        cache,
			clusterRegion:    cp.region,
			clusterAccountID: cp.accountID,
			Config:           NewProviderConfig(config, cp.configFileName),
		}, nil

	default:
		log.Info("Unsupported provider, falling back to default")
		return &CustomProvider{
			Clientset:        cache,
			clusterRegion:    cp.region,
			clusterAccountID: cp.accountID,
			Config:           NewProviderConfig(config, cp.configFileName),
		}, nil
	}
}

type clusterProperties struct {
	provider       string
	configFileName string
	region         string
	accountID      string
	projectID      string
}

func getClusterProperties(node *v1.Node) clusterProperties {
	providerID := strings.ToLower(node.Spec.ProviderID)
	region, _ := util.GetRegion(node.Labels)
	cp := clusterProperties{
		provider:       "DEFAULT",
		configFileName: "default.json",
		region:         region,
		accountID:      "",
		projectID:      "",
	}
	// The second conditional is mainly if you're running opencost outside of GCE, say in a local environment.
	if metadata.OnGCE() || strings.HasPrefix(providerID, "gce") {
		cp.provider = kubecost.GCPProvider
		cp.configFileName = "gcp.json"
		cp.projectID = parseGCPProjectID(providerID)
	} else if strings.HasPrefix(providerID, "aws") {
		cp.provider = kubecost.AWSProvider
		cp.configFileName = "aws.json"
	} else if strings.HasPrefix(providerID, "azure") {
		cp.provider = kubecost.AzureProvider
		cp.configFileName = "azure.json"
		cp.accountID = azure.ParseAzureSubscriptionID(providerID)
	} else if strings.HasPrefix(providerID, "scaleway") { // the scaleway provider ID looks like scaleway://instance/<instance_id>
		cp.provider = kubecost.ScalewayProvider
		cp.configFileName = "scaleway.json"
	} else if strings.Contains(node.Status.NodeInfo.KubeletVersion, "aliyun") { // provider ID is not prefix with any distinct keyword like other providers
		cp.provider = kubecost.AlibabaProvider
		cp.configFileName = "alibaba.json"
	}
	if env.IsUseCSVProvider() {
		cp.provider = kubecost.CSVProvider
	}

	return cp
}

var (
	// It's of the form aws:///us-east-2a/i-0fea4fd46592d050b and we want i-0fea4fd46592d050b, if it exists
	providerAWSRegex = regexp.MustCompile("aws://[^/]*/[^/]*/([^/]+)")
	// gce://guestbook-227502/us-central1-a/gke-niko-n1-standard-2-wljla-8df8e58a-hfy7
	//  => gke-niko-n1-standard-2-wljla-8df8e58a-hfy7
	providerGCERegex = regexp.MustCompile("gce://[^/]*/[^/]*/([^/]+)")
	// Capture "vol-0fc54c5e83b8d2b76" from "aws://us-east-2a/vol-0fc54c5e83b8d2b76"
	persistentVolumeAWSRegex = regexp.MustCompile("aws:/[^/]*/[^/]*/([^/]+)")
	// Capture "ad9d88195b52a47c89b5055120f28c58" from "ad9d88195b52a47c89b5055120f28c58-1037804914.us-east-2.elb.amazonaws.com"
	loadBalancerAWSRegex = regexp.MustCompile("^([^-]+)-.+amazonaws\\.com$")
)

// ParseID attempts to parse a ProviderId from a string based on formats from the various providers and
// returns the string as is if it cannot find a match
func ParseID(id string) string {
	match := providerAWSRegex.FindStringSubmatch(id)
	if len(match) >= 2 {
		return match[1]
	}

	match = providerGCERegex.FindStringSubmatch(id)
	if len(match) >= 2 {
		return match[1]
	}

	// Return id for Azure Provider, CSV Provider and Custom Provider
	return id
}

// ParsePVID attempts to parse a PV ProviderId from a string based on formats from the various providers and
// returns the string as is if it cannot find a match
func ParsePVID(id string) string {
	match := persistentVolumeAWSRegex.FindStringSubmatch(id)
	if len(match) >= 2 {
		return match[1]
	}

	// Return id for GCP Provider, Azure Provider, CSV Provider and Custom Provider
	return id
}

// ParseLBID attempts to parse a LB ProviderId from a string based on formats from the various providers and
// returns the string as is if it cannot find a match
func ParseLBID(id string) string {
	match := loadBalancerAWSRegex.FindStringSubmatch(id)
	if len(match) >= 2 {
		return match[1]
	}

	// Return id for GCP Provider, Azure Provider, CSV Provider and Custom Provider
	return id
}<|MERGE_RESOLUTION|>--- conflicted
+++ resolved
@@ -29,325 +29,6 @@
 const KarpenterCapacityTypeLabel = "karpenter.sh/capacity-type"
 const KarpenterCapacitySpotTypeValue = "spot"
 
-<<<<<<< HEAD
-var toTitle = cases.Title(language.Und, cases.NoLower)
-
-var createTableStatements = []string{
-	`CREATE TABLE IF NOT EXISTS names (
-		cluster_id VARCHAR(255) NOT NULL,
-		cluster_name VARCHAR(255) NULL,
-		PRIMARY KEY (cluster_id)
-	);`,
-}
-
-// ReservedInstanceData keeps record of resources on a node should be
-// priced at reserved rates
-type ReservedInstanceData struct {
-	ReservedCPU int64   `json:"reservedCPU"`
-	ReservedRAM int64   `json:"reservedRAM"`
-	CPUCost     float64 `json:"CPUHourlyCost"`
-	RAMCost     float64 `json:"RAMHourlyCost"`
-}
-
-// Node is the interface by which the provider and cost model communicate Node prices.
-// The provider will best-effort try to fill out this struct.
-type Node struct {
-	Cost             string                `json:"hourlyCost"`
-	VCPU             string                `json:"CPU"`
-	VCPUCost         string                `json:"CPUHourlyCost"`
-	RAM              string                `json:"RAM"`
-	RAMBytes         string                `json:"RAMBytes"`
-	RAMCost          string                `json:"RAMGBHourlyCost"`
-	Storage          string                `json:"storage"`
-	StorageCost      string                `json:"storageHourlyCost"`
-	UsesBaseCPUPrice bool                  `json:"usesDefaultPrice"`
-	BaseCPUPrice     string                `json:"baseCPUPrice"` // Used to compute an implicit RAM GB/Hr price when RAM pricing is not provided.
-	BaseRAMPrice     string                `json:"baseRAMPrice"` // Used to compute an implicit RAM GB/Hr price when RAM pricing is not provided.
-	BaseGPUPrice     string                `json:"baseGPUPrice"`
-	UsageType        string                `json:"usageType"`
-	GPU              string                `json:"gpu"` // GPU represents the number of GPU on the instance
-	GPUName          string                `json:"gpuName"`
-	GPUCost          string                `json:"gpuCost"`
-	InstanceType     string                `json:"instanceType,omitempty"`
-	Region           string                `json:"region,omitempty"`
-	Reserved         *ReservedInstanceData `json:"reserved,omitempty"`
-	ProviderID       string                `json:"providerID,omitempty"`
-	PricingType      PricingType           `json:"pricingType,omitempty"`
-}
-
-// IsSpot determines whether or not a Node uses spot by usage type
-func (n *Node) IsSpot() bool {
-	if n != nil {
-		return strings.Contains(n.UsageType, "spot") || strings.Contains(n.UsageType, "emptible")
-	} else {
-		return false
-	}
-}
-
-// LoadBalancer is the interface by which the provider and cost model communicate LoadBalancer prices.
-// The provider will best-effort try to fill out this struct.
-type LoadBalancer struct {
-	IngressIPAddresses []string `json:"IngressIPAddresses"`
-	Cost               float64  `json:"hourlyCost"`
-}
-
-// TODO: used for dynamic cloud provider price fetching.
-// determine what identifies a load balancer in the json returned from the cloud provider pricing API call
-// type LBKey interface {
-// }
-
-// Network is the interface by which the provider and cost model communicate network egress prices.
-// The provider will best-effort try to fill out this struct.
-type Network struct {
-	ZoneNetworkEgressCost     float64
-	RegionNetworkEgressCost   float64
-	InternetNetworkEgressCost float64
-}
-
-type OrphanedResource struct {
-	Kind        string            `json:"resourceKind"`
-	Region      string            `json:"region"`
-	Description map[string]string `json:"description"`
-	Size        *int64            `json:"diskSizeInGB,omitempty"`
-	DiskName    string            `json:"diskName,omitempty"`
-	Url         string            `json:"url"`
-	Address     string            `json:"ipAddress,omitempty"`
-	MonthlyCost *float64          `json:"monthlyCost"`
-}
-
-// PV is the interface by which the provider and cost model communicate PV prices.
-// The provider will best-effort try to fill out this struct.
-type PV struct {
-	Cost       string            `json:"hourlyCost"`
-	CostPerIO  string            `json:"costPerIOOperation"`
-	Class      string            `json:"storageClass"`
-	Size       string            `json:"size"`
-	Region     string            `json:"region"`
-	ProviderID string            `json:"providerID,omitempty"`
-	Parameters map[string]string `json:"parameters"`
-}
-
-// Key represents a way for nodes to match between the k8s API and a pricing API
-type Key interface {
-	ID() string       // ID represents an exact match
-	Features() string // Features are a comma separated string of node metadata that could match pricing
-	GPUType() string  // GPUType returns "" if no GPU exists or GPUs, but the name of the GPU otherwise
-	GPUCount() int    // GPUCount returns 0 if no GPU exists or GPUs, but the number of attached GPUs otherwise
-}
-
-type PVKey interface {
-	Features() string
-	GetStorageClass() string
-	ID() string
-}
-
-// OutOfClusterAllocation represents a cloud provider cost not associated with kubernetes
-type OutOfClusterAllocation struct {
-	Aggregator  string  `json:"aggregator"`
-	Environment string  `json:"environment"`
-	Service     string  `json:"service"`
-	Cost        float64 `json:"cost"`
-	Cluster     string  `json:"cluster"`
-}
-
-type CustomPricing struct {
-	Provider    string `json:"provider"`
-	Description string `json:"description"`
-	// CPU a string-encoded float describing cost per core-hour of CPU.
-	CPU string `json:"CPU"`
-	// CPU a string-encoded float describing cost per core-hour of CPU for spot
-	// nodes.
-	SpotCPU string `json:"spotCPU"`
-	// RAM a string-encoded float describing cost per GiB-hour of RAM/memory.
-	RAM string `json:"RAM"`
-	// SpotRAM a string-encoded float describing cost per GiB-hour of RAM/memory
-	// for spot nodes.
-	SpotRAM string `json:"spotRAM"`
-	GPU     string `json:"GPU"`
-	SpotGPU string `json:"spotGPU"`
-	// Storage is a string-encoded float describing cost per GB-hour of storage
-	// (e.g. PV, disk) resources.
-	Storage                      string `json:"storage"`
-	ZoneNetworkEgress            string `json:"zoneNetworkEgress"`
-	RegionNetworkEgress          string `json:"regionNetworkEgress"`
-	InternetNetworkEgress        string `json:"internetNetworkEgress"`
-	FirstFiveForwardingRulesCost string `json:"firstFiveForwardingRulesCost"`
-	AdditionalForwardingRuleCost string `json:"additionalForwardingRuleCost"`
-	LBIngressDataCost            string `json:"LBIngressDataCost"`
-	SpotLabel                    string `json:"spotLabel,omitempty"`
-	SpotLabelValue               string `json:"spotLabelValue,omitempty"`
-	GpuLabel                     string `json:"gpuLabel,omitempty"`
-	GpuLabelValue                string `json:"gpuLabelValue,omitempty"`
-	ServiceKeyName               string `json:"awsServiceKeyName,omitempty"`
-	ServiceKeySecret             string `json:"awsServiceKeySecret,omitempty"`
-	AlibabaServiceKeyName        string `json:"alibabaServiceKeyName,omitempty"`
-	AlibabaServiceKeySecret      string `json:"alibabaServiceKeySecret,omitempty"`
-	AlibabaClusterRegion         string `json:"alibabaClusterRegion,omitempty"`
-	SpotDataRegion               string `json:"awsSpotDataRegion,omitempty"`
-	SpotDataBucket               string `json:"awsSpotDataBucket,omitempty"`
-	SpotDataPrefix               string `json:"awsSpotDataPrefix,omitempty"`
-	ProjectID                    string `json:"projectID,omitempty"`
-	AthenaProjectID              string `json:"athenaProjectID,omitempty"`
-	AthenaBucketName             string `json:"athenaBucketName"`
-	AthenaRegion                 string `json:"athenaRegion"`
-	AthenaDatabase               string `json:"athenaDatabase"`
-	AthenaTable                  string `json:"athenaTable"`
-	AthenaWorkgroup              string `json:"athenaWorkgroup"`
-	MasterPayerARN               string `json:"masterPayerARN"`
-	BillingDataDataset           string `json:"billingDataDataset,omitempty"`
-	CustomPricesEnabled          string `json:"customPricesEnabled"`
-	DefaultIdle                  string `json:"defaultIdle"`
-	AzureSubscriptionID          string `json:"azureSubscriptionID"`
-	AzureClientID                string `json:"azureClientID"`
-	AzureClientSecret            string `json:"azureClientSecret"`
-	AzureTenantID                string `json:"azureTenantID"`
-	AzureBillingRegion           string `json:"azureBillingRegion"`
-	AzureBillingAccount          string `json:"azureBillingAccount"`
-	AzureOfferDurableID          string `json:"azureOfferDurableID"`
-	AzureStorageSubscriptionID   string `json:"azureStorageSubscriptionID"`
-	AzureStorageAccount          string `json:"azureStorageAccount"`
-	AzureStorageAccessKey        string `json:"azureStorageAccessKey"`
-	AzureStorageContainer        string `json:"azureStorageContainer"`
-	AzureContainerPath           string `json:"azureContainerPath"`
-	AzureCloud                   string `json:"azureCloud"`
-	CurrencyCode                 string `json:"currencyCode"`
-	Discount                     string `json:"discount"`
-	NegotiatedDiscount           string `json:"negotiatedDiscount"`
-	SharedOverhead               string `json:"sharedOverhead"`
-	ClusterName                  string `json:"clusterName"`
-	ClusterAccountID             string `json:"clusterAccount,omitempty"`
-	SharedNamespaces             string `json:"sharedNamespaces"`
-	SharedLabelNames             string `json:"sharedLabelNames"`
-	SharedLabelValues            string `json:"sharedLabelValues"`
-	ShareTenancyCosts            string `json:"shareTenancyCosts"` // TODO clean up configuration so we can use a type other that string (this should be a bool, but the app panics if it's not a string)
-	ReadOnly                     string `json:"readOnly"`
-	EditorAccess                 string `json:"editorAccess"`
-	KubecostToken                string `json:"kubecostToken"`
-	GoogleAnalyticsTag           string `json:"googleAnalyticsTag"`
-	ExcludeProviderID            string `json:"excludeProviderID"`
-	DefaultLBPrice               string `json:"defaultLBPrice"`
-}
-
-// GetSharedOverheadCostPerMonth parses and returns a float64 representation
-// of the configured monthly shared overhead cost. If the string version cannot
-// be parsed into a float, an error is logged and 0.0 is returned.
-func (cp *CustomPricing) GetSharedOverheadCostPerMonth() float64 {
-	// Empty string should be interpreted as "no cost", i.e. 0.0
-	if cp.SharedOverhead == "" {
-		return 0.0
-	}
-
-	// Attempt to parse, but log and return 0.0 if that fails.
-	sharedCostPerMonth, err := strconv.ParseFloat(cp.SharedOverhead, 64)
-	if err != nil {
-		log.Errorf("SharedOverhead: failed to parse shared overhead \"%s\": %s", cp.SharedOverhead, err)
-		return 0.0
-	}
-
-	return sharedCostPerMonth
-}
-
-type ServiceAccountStatus struct {
-	Checks []*ServiceAccountCheck `json:"checks"`
-}
-
-// ServiceAccountChecks is a thread safe map for holding ServiceAccountCheck objects
-type ServiceAccountChecks struct {
-	sync.RWMutex
-	serviceAccountChecks map[string]*ServiceAccountCheck
-}
-
-// NewServiceAccountChecks initialize ServiceAccountChecks
-func NewServiceAccountChecks() *ServiceAccountChecks {
-	return &ServiceAccountChecks{
-		serviceAccountChecks: make(map[string]*ServiceAccountCheck),
-	}
-}
-
-func (sac *ServiceAccountChecks) set(key string, check *ServiceAccountCheck) {
-	sac.Lock()
-	defer sac.Unlock()
-	sac.serviceAccountChecks[key] = check
-}
-
-// getStatus extracts ServiceAccountCheck objects into a slice and returns them in a ServiceAccountStatus
-func (sac *ServiceAccountChecks) getStatus() *ServiceAccountStatus {
-	sac.Lock()
-	defer sac.Unlock()
-	checks := []*ServiceAccountCheck{}
-	for _, v := range sac.serviceAccountChecks {
-		checks = append(checks, v)
-	}
-	return &ServiceAccountStatus{
-		Checks: checks,
-	}
-}
-
-type ServiceAccountCheck struct {
-	Message        string `json:"message"`
-	Status         bool   `json:"status"`
-	AdditionalInfo string `json:"additionalInfo"`
-}
-
-type PricingSources struct {
-	PricingSources map[string]*PricingSource
-}
-
-type PricingSource struct {
-	Name      string `json:"name"`
-	Enabled   bool   `json:"enabled"`
-	Available bool   `json:"available"`
-	Error     string `json:"error"`
-}
-
-type PricingType string
-
-const (
-	Api           PricingType = "api"
-	Spot          PricingType = "spot"
-	Reserved      PricingType = "reserved"
-	SavingsPlan   PricingType = "savingsPlan"
-	CsvExact      PricingType = "csvExact"
-	CsvClass      PricingType = "csvClass"
-	DefaultPrices PricingType = "defaultPrices"
-)
-
-type PricingMatchMetadata struct {
-	TotalNodes        int                 `json:"TotalNodes"`
-	PricingTypeCounts map[PricingType]int `json:"PricingType"`
-}
-
-// Provider represents a k8s provider.
-type Provider interface {
-	ClusterInfo() (map[string]string, error)
-	GetAddresses() ([]byte, error)
-	GetDisks() ([]byte, error)
-	GetOrphanedResources() ([]OrphanedResource, error)
-	NodePricing(Key) (*Node, error)
-	PVPricing(PVKey) (*PV, error)
-	NetworkPricing() (*Network, error)           // TODO: add key interface arg for dynamic price fetching
-	LoadBalancerPricing() (*LoadBalancer, error) // TODO: add key interface arg for dynamic price fetching
-	AllNodePricing() (interface{}, error)
-	DownloadPricingData() error
-	GetKey(map[string]string, *v1.Node) Key
-	GetPVKey(*v1.PersistentVolume, map[string]string, string) PVKey
-	UpdateConfig(r io.Reader, updateType string) (*CustomPricing, error)
-	UpdateConfigFromConfigMap(map[string]string) (*CustomPricing, error)
-	GetConfig() (*CustomPricing, error)
-	GetManagementPlatform() (string, error)
-	GetLocalStorageQuery(time.Duration, time.Duration, bool, bool) string
-	ApplyReservedInstancePricing(map[string]*Node)
-	ServiceAccountStatus() *ServiceAccountStatus
-	PricingSourceStatus() map[string]*PricingSource
-	ClusterManagementPricing() (string, float64, error)
-	CombinedDiscountForNode(string, bool, float64, float64) float64
-	Regions() []string
-	PricingSourceSummary() interface{}
-	GetNodePoolLabel() string
-}
-
-=======
->>>>>>> 41341fec
 // ClusterName returns the name defined in cluster info, defaulting to the
 // CLUSTER_ID environment variable
 func ClusterName(p models.Provider) string {
@@ -362,22 +43,6 @@
 	}
 
 	return name
-}
-
-func GetNodePoolName(p Provider, labels map[string]string) string {
-	providerLabel := p.GetNodePoolLabel()
-	if providerLabel == "" {
-		log.Warnf("node pool name not supported for this provider")
-		return ""
-	}
-	sanitizedLabel := regexp.MustCompile(`[^a-zA-Z0-9 ]+`).ReplaceAllString(providerLabel, "_")
-	if poolName, found := labels[fmt.Sprintf("label_%s", sanitizedLabel)]; found {
-		return poolName
-	} else {
-		log.Warnf("unable to derive node pool name from node labels")
-		return ""
-	}
-
 }
 
 // CustomPricesEnabled returns the boolean equivalent of the cloup provider's custom prices flag,
