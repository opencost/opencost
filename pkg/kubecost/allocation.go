--- conflicted
+++ resolved
@@ -440,36 +440,7 @@
 	shareSet := &AllocationSet{
 		Window: as.Window.Clone(),
 	}
-	flatShareSet := &AllocationSet{
-		Window: as.Window.Clone(),
-	}
-
-<<<<<<< HEAD
-	// Convert SharedHourlyCosts to Allocations in the shareSet
-	for name, cost := range options.SharedHourlyCosts {
-		if cost > 0.0 {
-			hours := as.Resolution().Hours()
-
-			// If set ends in the future, adjust hours accordingly
-			diff := time.Now().Sub(as.End())
-			if diff < 0.0 {
-				hours += diff.Hours()
-			}
-
-			totalSharedCost := cost * hours
-
-			flatShareSet.Insert(&Allocation{
-				Name:       fmt.Sprintf("%s/%s", name, SharedSuffix),
-				Start:      as.Start(),
-				End:        as.End(),
-				SharedCost: totalSharedCost,
-				TotalCost:  totalSharedCost,
-			})
-		}
-	}
-
-=======
->>>>>>> de9a2c71
+
 	as.Lock()
 	defer as.Unlock()
 
@@ -526,18 +497,6 @@
 		return nil
 	}
 
-<<<<<<< HEAD
-	// (2) In order to correctly apply idle and shared resource coefficients
-	// appropriately, we need to determine the coefficients for the full set
-	// of data. The ensures that the ratios are maintained through filtering.
-
-	// idleCoefficients are organized by [cluster][allocation][resource]=coeff
-	var idleCoefficients map[string]map[string]map[string]float64
-
-	// shareCoefficients are organized by [allocation][resource]=coeff (no cluster)
-	var shareCoefficients map[string]float64
-	var flatShareCoefficients map[string]float64
-=======
 	// (2) In order to correctly share idle and shared costs, we first compute
 	// sharing coefficients, which represent the proportion of each cost to
 	// share with each allocation. Idle allocations are shared per-cluster,
@@ -564,7 +523,6 @@
 	// carried out (e.g. sharing idle, sharing resources, and filtering) these
 	// coefficients are computed for the full set of allocaitons prior to
 	// adding shared overhead and prior to applying filters.
->>>>>>> de9a2c71
 
 	var err error
 
@@ -580,20 +538,6 @@
 		}
 	}
 
-<<<<<<< HEAD
-	flatShareCoefficients, err = computeShareCoeffs(properties, options, as, false)
-	log.Errorf("%+v", flatShareCoefficients)
-	if err != nil {
-		log.Warningf("AllocationSet.AggregateBy: compute shared coeff: missing cluster ID: %s", err)
-		return err
-	}
-
-	// (2b) If we're not sharing idle and we're filtering, we need to track the
-	// amount of each idle allocation to "delete" in order to maintain parity
-	// with the idle-allocated results. That is, we want to return only the
-	// idle cost that would have been shared with the unfiltered portion of
-	// the results, not the full idle cost.
-=======
 	// (2b) If idle costs are not to be shared, but there are filters, then we
 	// need to track the amount of each idle allocation to "filter" in order to
 	// maintain parity with the results when idle is shared. That is, we want
@@ -618,7 +562,6 @@
 	//
 	// Note that this can happen for any field, not just cluster, so we again
 	// need to track this on a per-cluster, per-allocation, per-resource basis.
->>>>>>> de9a2c71
 	var idleFiltrationCoefficients map[string]map[string]map[string]float64
 	if len(options.FilterFuncs) > 0 && options.ShareIdle == ShareNone {
 		idleFiltrationCoefficients, err = computeIdleCoeffs(properties, options, as, shareSet)
@@ -847,50 +790,9 @@
 		}
 	}
 
-<<<<<<< HEAD
-	// (7) Split shared allocations and distribute among aggregated allocations
-	if shareSet.Length() > 0 || flatShareSet.Length() > 0 {
-		shareCoefficients, err = computeShareCoeffs(properties, options, aggSet, true)
-		log.Errorf("Share Coefficients %+v", shareCoefficients)
-		if err != nil {
-			log.Warningf("AllocationSet.AggregateBy: compute shared coeff: missing cluster ID: %s", err)
-			return err
-		}
-
-		for _, alloc := range aggSet.allocations {
-			if alloc.IsIdle() {
-				// Skip idle allocations (they do not receive shared allocation)
-				continue
-			}
-
-			// Distribute shared allocations by coefficient per-allocation
-			// NOTE: share coefficients do not partition by cluster, like
-			// idle coefficients do.
-			for _, sharedAlloc := range flatShareSet.allocations {
-				if _, ok := flatShareCoefficients[alloc.Name]; !ok {
-					log.Errorf("ETL: flat share allocation: error getting allocation coefficienct for '%s'", alloc.Name)
-					continue
-				}
-
-				alloc.SharedCost += sharedAlloc.TotalCost * flatShareCoefficients[alloc.Name]
-				alloc.TotalCost += sharedAlloc.TotalCost * flatShareCoefficients[alloc.Name]
-			}
-		}
-
-		for _, alloc := range aggSet.allocations {
-			if alloc.IsIdle() {
-				// Skip idle allocations (they do not receive shared allocation)
-				continue
-			}
-
-			// Distribute shared allocations by coefficient per-allocation
-			// NOTE: share coefficients do not partition by cluster, like
-			// idle coefficients do.
-=======
 	// (8) Distribute shared allocations according to the share coefficients.
 	if shareSet.Length() > 0 {
 		for _, alloc := range aggSet.allocations {
->>>>>>> de9a2c71
 			for _, sharedAlloc := range shareSet.allocations {
 				if _, ok := shareCoefficients[alloc.Name]; !ok {
 					log.Warningf("AllocationSet.AggregateBy: error getting share coefficienct for '%s'", alloc.Name)
@@ -940,12 +842,7 @@
 	return nil
 }
 
-<<<<<<< HEAD
-// TODO niko/etl deprecate the use of a map of resources here, we only use totals
-func computeShareCoeffs(properties Properties, options *AllocationAggregationOptions, as *AllocationSet, aggregated bool) (map[string]float64, error) {
-=======
 func computeShareCoeffs(properties Properties, options *AllocationAggregationOptions, as *AllocationSet) (map[string]float64, error) {
->>>>>>> de9a2c71
 	// Compute coeffs by totalling per-allocation, then dividing by the total.
 	coeffs := map[string]float64{}
 
@@ -961,9 +858,6 @@
 		if alloc.IsIdle() {
 			// Skip idle allocations in coefficient calculation
 			continue
-		}
-		if !aggregated {
-			name, _ = alloc.generateKey(properties)
 		}
 
 		// Determine the post-aggregation key under which the allocation will
