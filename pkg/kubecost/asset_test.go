package kubecost

import (
	"encoding/json"
	"fmt"
	"math"
	"testing"
	"time"

	util "github.com/kubecost/cost-model/pkg/util"
)

var start1 = time.Date(2020, time.January, 1, 0, 0, 0, 0, time.UTC)
var start2 = start1.Add(day)
var start3 = start2.Add(day)
var start4 = start2.Add(day)

var windows = []Window{
	NewWindow(&start1, &start2),
	NewWindow(&start2, &start3),
	NewWindow(&start3, &start4),
}

const gb = 1024 * 1024 * 1024

// generateAssetSet generates the following topology:
//
// | Asset                        | Cost |  Adj |
// +------------------------------+------+------+
//   cluster1:
//     node1:                        6.00   1.00
//     node2:                        4.00   1.50
//     node3:                        7.00  -0.50
//     disk1:                        2.50   0.00
//     disk2:                        1.50   0.00
//     clusterManagement1:           3.00   0.00
// +------------------------------+------+------+
//   cluster1 subtotal              24.00   2.00
// +------------------------------+------+------+
//   cluster2:
//     node4:                       12.00  -1.00
//     disk3:                        2.50   0.00
//     disk4:                        1.50   0.00
//     clusterManagement2:           0.00   0.00
// +------------------------------+------+------+
//   cluster2 subtotal              16.00  -1.00
// +------------------------------+------+------+
//   cluster3:
//     node5:                       17.00   2.00
// +------------------------------+------+------+
//   cluster3 subtotal              17.00   2.00
// +------------------------------+------+------+
//   total                          57.00   3.00
// +------------------------------+------+------+
func generateAssetSet(start time.Time) *AssetSet {
	end := start.Add(day)
	window := NewWindow(&start, &end)

	hours := window.Duration().Hours()

	node1 := NewNode("node1", "cluster1", "gcp-node1", *window.Clone().start, *window.Clone().end, window.Clone())
	node1.CPUCost = 4.0
	node1.RAMCost = 4.0
	node1.GPUCost = 2.0
	node1.Discount = 0.5
	node1.CPUCoreHours = 2.0 * hours
	node1.RAMByteHours = 4.0 * gb * hours
	node1.SetAdjustment(1.0)

	node2 := NewNode("node2", "cluster1", "gcp-node2", *window.Clone().start, *window.Clone().end, window.Clone())
	node2.CPUCost = 4.0
	node2.RAMCost = 4.0
	node2.GPUCost = 0.0
	node2.Discount = 0.5
	node2.CPUCoreHours = 2.0 * hours
	node2.RAMByteHours = 4.0 * gb * hours
	node2.SetAdjustment(1.5)

	node3 := NewNode("node3", "cluster1", "gcp-node3", *window.Clone().start, *window.Clone().end, window.Clone())
	node3.CPUCost = 4.0
	node3.RAMCost = 4.0
	node3.GPUCost = 3.0
	node3.Discount = 0.5
	node3.CPUCoreHours = 2.0 * hours
	node3.RAMByteHours = 4.0 * gb * hours
	node3.SetAdjustment(-0.5)

	node4 := NewNode("node4", "cluster2", "gcp-node4", *window.Clone().start, *window.Clone().end, window.Clone())
	node4.CPUCost = 10.0
	node4.RAMCost = 6.0
	node4.GPUCost = 0.0
	node4.Discount = 0.25
	node4.CPUCoreHours = 4.0 * hours
	node4.RAMByteHours = 12.0 * gb * hours
	node4.SetAdjustment(-1.0)

	node5 := NewNode("node5", "cluster3", "aws-node5", *window.Clone().start, *window.Clone().end, window.Clone())
	node5.CPUCost = 10.0
	node5.RAMCost = 7.0
	node5.GPUCost = 0.0
	node5.Discount = 0.0
	node5.CPUCoreHours = 8.0 * hours
	node5.RAMByteHours = 24.0 * gb * hours
	node5.SetAdjustment(2.0)

	disk1 := NewDisk("disk1", "cluster1", "gcp-disk1", *window.Clone().start, *window.Clone().end, window.Clone())
	disk1.Cost = 2.5
	disk1.ByteHours = 100 * gb * hours

	disk2 := NewDisk("disk2", "cluster1", "gcp-disk2", *window.Clone().start, *window.Clone().end, window.Clone())
	disk2.Cost = 1.5
	disk2.ByteHours = 60 * gb * hours

	disk3 := NewDisk("disk3", "cluster2", "gcp-disk3", *window.Clone().start, *window.Clone().end, window.Clone())
	disk3.Cost = 2.5
	disk3.ByteHours = 100 * gb * hours

	disk4 := NewDisk("disk4", "cluster2", "gcp-disk4", *window.Clone().start, *window.Clone().end, window.Clone())
	disk4.Cost = 1.5
	disk4.ByteHours = 100 * gb * hours

	cm1 := NewClusterManagement("gcp", "cluster1", window.Clone())
	cm1.Cost = 3.0

	cm2 := NewClusterManagement("gcp", "cluster2", window.Clone())
	cm2.Cost = 0.0

	return NewAssetSet(
		start, end,
		// cluster 1
		node1, node2, node3, disk1, disk2, cm1,
		// cluster 2
		node4, disk3, disk4, cm2,
		// cluster 3
		node5,
	)
}

func assertAssetSet(t *testing.T, as *AssetSet, msg string, window Window, exps map[string]float64, err error) {
	if err != nil {
		t.Fatalf("AssetSet.AggregateBy[%s]: unexpected error: %s", msg, err)
	}
	if as.Length() != len(exps) {
		t.Fatalf("AssetSet.AggregateBy[%s]: expected set of length %d, actual %d", msg, len(exps), as.Length())
	}
	if !as.Window.Equal(window) {
		t.Fatalf("AssetSet.AggregateBy[%s]: expected window %s, actual %s", msg, window, as.Window)
	}
	as.Each(func(key string, a Asset) {
		if exp, ok := exps[key]; ok {
			if math.Round(a.TotalCost()*100) != math.Round(exp*100) {
				t.Fatalf("AssetSet.AggregateBy[%s]: key %s expected total cost %.2f, actual %.2f", msg, key, exp, a.TotalCost())
			}
			if !a.Window().Equal(window) {
				t.Fatalf("AssetSet.AggregateBy[%s]: key %s expected window %s, actual %s", msg, key, window, as.Window)
			}
		} else {
			t.Fatalf("AssetSet.AggregateBy[%s]: unexpected asset: %s", msg, key)
		}
	})
}

func printAssetSet(msg string, as *AssetSet) {
	fmt.Printf("--- %s ---\n", msg)
	as.Each(func(key string, a Asset) {
		fmt.Printf(" > %s: %s\n", key, a)
	})
}

func TestAny_Add(t *testing.T) {
	any1 := NewAsset(*windows[0].start, *windows[0].end, windows[0])
	any1.SetProperties(&AssetProperties{
		Name:       "any1",
		Cluster:    "cluster1",
		ProviderID: "any1",
	})
	any1.Cost = 9.0
	any1.SetAdjustment(1.0)

	any2 := NewAsset(*windows[0].start, *windows[0].end, windows[0])
	any2.SetProperties(&AssetProperties{
		Name:       "any2",
		Cluster:    "cluster1",
		ProviderID: "any2",
	})
	any2.Cost = 4.0
	any2.SetAdjustment(1.0)

	any3 := any1.Add(any2)

	// Check that the sums and properties are correct
	if any3.TotalCost() != 15.0 {
		t.Fatalf("Any.Add: expected %f; got %f", 15.0, any3.TotalCost())
	}
	if any3.Adjustment() != 2.0 {
		t.Fatalf("Any.Add: expected %f; got %f", 2.0, any3.Adjustment())
	}
	if any3.Properties().Cluster != "cluster1" {
		t.Fatalf("Any.Add: expected %s; got %s", "cluster1", any3.Properties().Cluster)
	}
	if any3.Type() != AnyAssetType {
		t.Fatalf("Any.Add: expected %s; got %s", AnyAssetType, any3.Type())
	}
	if any3.Properties().ProviderID != "" {
		t.Fatalf("Any.Add: expected %s; got %s", "", any3.Properties().ProviderID)
	}
	if any3.Properties().Name != "" {
		t.Fatalf("Any.Add: expected %s; got %s", "", any3.Properties().Name)
	}

	// Check that the original assets are unchanged
	if any1.TotalCost() != 10.0 {
		t.Fatalf("Any.Add: expected %f; got %f", 10.0, any1.TotalCost())
	}
	if any1.Adjustment() != 1.0 {
		t.Fatalf("Any.Add: expected %f; got %f", 1.0, any1.Adjustment())
	}
	if any2.TotalCost() != 5.0 {
		t.Fatalf("Any.Add: expected %f; got %f", 5.0, any2.TotalCost())
	}
	if any2.Adjustment() != 1.0 {
		t.Fatalf("Any.Add: expected %f; got %f", 1.0, any2.Adjustment())
	}
}

func TestAny_Clone(t *testing.T) {
	any1 := NewAsset(*windows[0].start, *windows[0].end, windows[0])
	any1.SetProperties(&AssetProperties{
		Name:       "any1",
		Cluster:    "cluster1",
		ProviderID: "any1",
	})
	any1.Cost = 9.0
	any1.SetAdjustment(1.0)

	any2 := any1.Clone()

	any1.Cost = 18.0
	any1.SetAdjustment(2.0)

	// any2 should match any1, even after mutating any1
	if any2.TotalCost() != 10.0 {
		t.Fatalf("Any.Clone: expected %f; got %f", 10.0, any2.TotalCost())
	}
	if any2.Adjustment() != 1.0 {
		t.Fatalf("Any.Clone: expected %f; got %f", 1.0, any2.Adjustment())
	}
}

func TestAny_MarshalJSON(t *testing.T) {
	any1 := NewAsset(*windows[0].start, *windows[0].end, windows[0])
	any1.SetProperties(&AssetProperties{
		Name:       "any1",
		Cluster:    "cluster1",
		ProviderID: "any1",
	})
	any1.Cost = 9.0
	any1.SetAdjustment(1.0)

	_, err := json.Marshal(any1)
	if err != nil {
		t.Fatalf("Any.MarshalJSON: unexpected error: %s", err)
	}

	any2 := NewAsset(*windows[0].start, *windows[0].end, windows[0])
	any2.SetProperties(&AssetProperties{
		Name:       "any2",
		Cluster:    "cluster1",
		ProviderID: "any2",
	})
	any2.Cost = math.NaN()
	any2.SetAdjustment(1.0)

	_, err = json.Marshal(any2)
	if err != nil {
		t.Fatalf("Any.MarshalJSON: unexpected error: %s", err)
	}
}

func TestDisk_Add(t *testing.T) {
	// 1. aggregate: add size, local
	// 2. accumulate: don't add size, local

	hours := windows[0].Duration().Hours()

	// Aggregate: two disks, one window
	disk1 := NewDisk("disk1", "cluster1", "disk1", *windows[0].start, *windows[0].end, windows[0])
	disk1.ByteHours = 100.0 * gb * hours
	disk1.Cost = 9.0
	disk1.SetAdjustment(1.0)

	if disk1.Bytes() != 100.0*gb {
		t.Fatalf("Disk.Add: expected %f; got %f", 100.0*gb, disk1.Bytes())
	}

	disk2 := NewDisk("disk2", "cluster1", "disk2", *windows[0].start, *windows[0].end, windows[0])
	disk2.ByteHours = 60.0 * gb * hours
	disk2.Cost = 4.0
	disk2.Local = 1.0
	disk2.SetAdjustment(1.0)

	if disk2.Bytes() != 60.0*gb {
		t.Fatalf("Disk.Add: expected %f; got %f", 60.0*gb, disk2.Bytes())
	}

	diskT := disk1.Add(disk2).(*Disk)

	// Check that the sums and properties are correct
	if diskT.TotalCost() != 15.0 {
		t.Fatalf("Disk.Add: expected %f; got %f", 15.0, diskT.TotalCost())
	}
	if diskT.Adjustment() != 2.0 {
		t.Fatalf("Disk.Add: expected %f; got %f", 2.0, diskT.Adjustment())
	}
	if diskT.Properties().Cluster != "cluster1" {
		t.Fatalf("Disk.Add: expected %s; got %s", "cluster1", diskT.Properties().Cluster)
	}
	if diskT.Type() != DiskAssetType {
		t.Fatalf("Disk.Add: expected %s; got %s", AnyAssetType, diskT.Type())
	}
	if diskT.Properties().ProviderID != "" {
		t.Fatalf("Disk.Add: expected %s; got %s", "", diskT.Properties().ProviderID)
	}
	if diskT.Properties().Name != "" {
		t.Fatalf("Disk.Add: expected %s; got %s", "", diskT.Properties().Name)
	}
	if diskT.Bytes() != 160.0*gb {
		t.Fatalf("Disk.Add: expected %f; got %f", 160.0*gb, diskT.Bytes())
	}
	if !util.IsApproximately(diskT.Local, 0.333333) {
		t.Fatalf("Disk.Add: expected %f; got %f", 0.333333, diskT.Local)
	}

	// Check that the original assets are unchanged
	if disk1.TotalCost() != 10.0 {
		t.Fatalf("Disk.Add: expected %f; got %f", 10.0, disk1.TotalCost())
	}
	if disk1.Adjustment() != 1.0 {
		t.Fatalf("Disk.Add: expected %f; got %f", 1.0, disk1.Adjustment())
	}
	if disk1.Local != 0.0 {
		t.Fatalf("Disk.Add: expected %f; got %f", 0.0, disk1.Local)
	}
	if disk2.TotalCost() != 5.0 {
		t.Fatalf("Disk.Add: expected %f; got %f", 5.0, disk2.TotalCost())
	}
	if disk2.Adjustment() != 1.0 {
		t.Fatalf("Disk.Add: expected %f; got %f", 1.0, disk2.Adjustment())
	}
	if disk2.Local != 1.0 {
		t.Fatalf("Disk.Add: expected %f; got %f", 1.0, disk2.Local)
	}

	disk3 := NewDisk("disk3", "cluster1", "disk3", *windows[0].start, *windows[0].end, windows[0])
	disk3.ByteHours = 0.0 * hours
	disk3.Cost = 0.0
	disk3.Local = 0.0
	disk3.SetAdjustment(0.0)

	disk4 := NewDisk("disk4", "cluster1", "disk4", *windows[0].start, *windows[0].end, windows[0])
	disk4.ByteHours = 0.0 * hours
	disk4.Cost = 0.0
	disk4.Local = 1.0
	disk4.SetAdjustment(0.0)

	diskT = disk3.Add(disk4).(*Disk)

	if diskT.TotalCost() != 0.0 {
		t.Fatalf("Disk.Add: expected %f; got %f", 0.0, diskT.TotalCost())
	}
	if diskT.Local != 0.5 {
		t.Fatalf("Disk.Add: expected %f; got %f", 0.5, diskT.Local)
	}

	// Accumulate: one disks, two windows
	diskA1 := NewDisk("diskA1", "cluster1", "diskA1", *windows[0].start, *windows[0].end, windows[0])
	diskA1.ByteHours = 100 * gb * hours
	diskA1.Cost = 9.0
	diskA1.SetAdjustment(1.0)

	diskA2 := NewDisk("diskA2", "cluster1", "diskA2", *windows[1].start, *windows[1].end, windows[1])
	diskA2.ByteHours = 100 * gb * hours
	diskA2.Cost = 9.0
	diskA2.SetAdjustment(1.0)

	diskAT := diskA1.Add(diskA2).(*Disk)

	// Check that the sums and properties are correct
	if diskAT.TotalCost() != 20.0 {
		t.Fatalf("Disk.Add: expected %f; got %f", 20.0, diskAT.TotalCost())
	}
	if diskAT.Adjustment() != 2.0 {
		t.Fatalf("Disk.Add: expected %f; got %f", 2.0, diskAT.Adjustment())
	}
	if diskAT.Properties().Cluster != "cluster1" {
		t.Fatalf("Disk.Add: expected %s; got %s", "cluster1", diskAT.Properties().Cluster)
	}
	if diskAT.Type() != DiskAssetType {
		t.Fatalf("Disk.Add: expected %s; got %s", AnyAssetType, diskAT.Type())
	}
	if diskAT.Properties().ProviderID != "" {
		t.Fatalf("Disk.Add: expected %s; got %s", "", diskAT.Properties().ProviderID)
	}
	if diskAT.Properties().Name != "" {
		t.Fatalf("Disk.Add: expected %s; got %s", "", diskAT.Properties().Name)
	}
	if diskAT.Bytes() != 100.0*gb {
		t.Fatalf("Disk.Add: expected %f; got %f", 100.0*gb, diskT.Bytes())
	}
	if diskAT.Local != 0.0 {
		t.Fatalf("Disk.Add: expected %f; got %f", 0.0, diskAT.Local)
	}

	// Check that the original assets are unchanged
	if diskA1.TotalCost() != 10.0 {
		t.Fatalf("Disk.Add: expected %f; got %f", 10.0, diskA1.TotalCost())
	}
	if diskA1.Adjustment() != 1.0 {
		t.Fatalf("Disk.Add: expected %f; got %f", 1.0, diskA1.Adjustment())
	}
	if diskA1.Local != 0.0 {
		t.Fatalf("Disk.Add: expected %f; got %f", 0.0, diskA1.Local)
	}
	if diskA2.TotalCost() != 10.0 {
		t.Fatalf("Disk.Add: expected %f; got %f", 10.0, diskA2.TotalCost())
	}
	if diskA2.Adjustment() != 1.0 {
		t.Fatalf("Disk.Add: expected %f; got %f", 1.0, diskA2.Adjustment())
	}
	if diskA2.Local != 0.0 {
		t.Fatalf("Disk.Add: expected %f; got %f", 0.0, diskA2.Local)
	}
}

func TestDisk_Clone(t *testing.T) {
	disk1 := NewDisk("disk1", "cluster1", "disk1", *windows[0].start, *windows[0].end, windows[0])
	disk1.Local = 0.0
	disk1.Cost = 9.0
	disk1.SetAdjustment(1.0)

	disk2 := disk1.Clone().(*Disk)

	disk2.Local = 1.0
	disk1.Cost = 18.0
	disk1.SetAdjustment(2.0)

	// disk2 should match disk1, even after mutating disk1
	if disk2.TotalCost() != 10.0 {
		t.Fatalf("Any.Clone: expected %f; got %f", 10.0, disk2.TotalCost())
	}
	if disk2.Adjustment() != 1.0 {
		t.Fatalf("Any.Clone: expected %f; got %f", 1.0, disk2.Adjustment())
	}
	if disk2.Local != 1.0 {
		t.Fatalf("Disk.Add: expected %f; got %f", 1.0, disk2.Local)
	}
}

func TestDisk_MarshalJSON(t *testing.T) {
	disk := NewDisk("disk", "cluster", "providerID", *windows[0].start, *windows[0].end, windows[0])
	disk.SetLabels(AssetLabels{
		"label": "value",
	})
	disk.Cost = 9.0
	disk.SetAdjustment(1.0)

	_, err := json.Marshal(disk)
	if err != nil {
		t.Fatalf("Disk.MarshalJSON: unexpected error: %s", err)
	}
}

func TestNode_Add(t *testing.T) {
	// 1. aggregate: add size, local
	// 2. accumulate: don't add size, local

	hours := windows[0].Duration().Hours()

	// Aggregate: two nodes, one window
	node1 := NewNode("node1", "cluster1", "node1", *windows[0].start, *windows[0].end, windows[0])
	node1.CPUCoreHours = 1.0 * hours
	node1.RAMByteHours = 2.0 * gb * hours
	node1.GPUCost = 0.0
	node1.CPUCost = 8.0
	node1.RAMCost = 4.0
	node1.Discount = 0.3
	node1.CPUBreakdown = &Breakdown{
		Idle:   0.6,
		System: 0.2,
		User:   0.2,
		Other:  0.0,
	}
	node1.RAMBreakdown = &Breakdown{
		Idle:   0.6,
		System: 0.2,
		User:   0.2,
		Other:  0.0,
	}
	node1.SetAdjustment(1.6)

	node2 := NewNode("node2", "cluster1", "node2", *windows[0].start, *windows[0].end, windows[0])
	node2.CPUCoreHours = 1.0 * hours
	node2.RAMByteHours = 2.0 * gb * hours
	node2.GPUCost = 0.0
	node2.CPUCost = 3.0
	node2.RAMCost = 1.0
	node2.Discount = 0.0
	node1.CPUBreakdown = &Breakdown{
		Idle:   0.9,
		System: 0.05,
		User:   0.0,
		Other:  0.05,
	}
	node1.RAMBreakdown = &Breakdown{
		Idle:   0.9,
		System: 0.05,
		User:   0.0,
		Other:  0.05,
	}
	node2.SetAdjustment(1.0)

	nodeT := node1.Add(node2).(*Node)

	// Check that the sums and properties are correct
	if !util.IsApproximately(nodeT.TotalCost(), 15.0) {
		t.Fatalf("Node.Add: expected %f; got %f", 15.0, nodeT.TotalCost())
	}
	if nodeT.Adjustment() != 2.6 {
		t.Fatalf("Node.Add: expected %f; got %f", 2.6, nodeT.Adjustment())
	}
	if nodeT.Properties().Cluster != "cluster1" {
		t.Fatalf("Node.Add: expected %s; got %s", "cluster1", nodeT.Properties().Cluster)
	}
	if nodeT.Type() != NodeAssetType {
		t.Fatalf("Node.Add: expected %s; got %s", AnyAssetType, nodeT.Type())
	}
	if nodeT.Properties().ProviderID != "" {
		t.Fatalf("Node.Add: expected %s; got %s", "", nodeT.Properties().ProviderID)
	}
	if nodeT.Properties().Name != "" {
		t.Fatalf("Node.Add: expected %s; got %s", "", nodeT.Properties().Name)
	}
	if nodeT.CPUCores() != 2.0 {
		t.Fatalf("Node.Add: expected %f; got %f", 2.0, nodeT.CPUCores())
	}
	if nodeT.RAMBytes() != 4.0*gb {
		t.Fatalf("Node.Add: expected %f; got %f", 4.0*gb, nodeT.RAMBytes())
	}

	// Check that the original assets are unchanged
	if !util.IsApproximately(node1.TotalCost(), 10.0) {
		t.Fatalf("Node.Add: expected %f; got %f", 10.0, node1.TotalCost())
	}
	if node1.Adjustment() != 1.6 {
		t.Fatalf("Node.Add: expected %f; got %f", 1.0, node1.Adjustment())
	}
	if !util.IsApproximately(node2.TotalCost(), 5.0) {
		t.Fatalf("Node.Add: expected %f; got %f", 5.0, node2.TotalCost())
	}
	if node2.Adjustment() != 1.0 {
		t.Fatalf("Node.Add: expected %f; got %f", 1.0, node2.Adjustment())
	}

	// Check that we don't divide by zero computing Local
	node3 := NewNode("node3", "cluster1", "node3", *windows[0].start, *windows[0].end, windows[0])
	node3.CPUCoreHours = 0 * hours
	node3.RAMByteHours = 0 * hours
	node3.GPUCost = 0
	node3.CPUCost = 0.0
	node3.RAMCost = 0.0
	node3.Discount = 0.3
	node3.SetAdjustment(0.0)

	node4 := NewNode("node4", "cluster1", "node4", *windows[0].start, *windows[0].end, windows[0])
	node4.CPUCoreHours = 0 * hours
	node4.RAMByteHours = 0 * hours
	node4.GPUCost = 0
	node4.CPUCost = 0.0
	node4.RAMCost = 0.0
	node4.Discount = 0.1
	node4.SetAdjustment(0.0)

	nodeT = node3.Add(node4).(*Node)

	// Check that the sums and properties are correct and without NaNs
	if nodeT.TotalCost() != 0.0 {
		t.Fatalf("Node.Add: expected %f; got %f", 0.0, nodeT.TotalCost())
	}
	if nodeT.Discount != 0.2 {
		t.Fatalf("Node.Add: expected %f; got %f", 0.2, nodeT.Discount)
	}

	// Accumulate: one nodes, two window
	nodeA1 := NewNode("nodeA1", "cluster1", "nodeA1", *windows[0].start, *windows[0].end, windows[0])
	nodeA1.CPUCoreHours = 1.0 * hours
	nodeA1.RAMByteHours = 2.0 * gb * hours
	nodeA1.GPUCost = 0.0
	nodeA1.CPUCost = 8.0
	nodeA1.RAMCost = 4.0
	nodeA1.Discount = 0.3
	nodeA1.SetAdjustment(1.6)

	nodeA2 := NewNode("nodeA2", "cluster1", "nodeA2", *windows[1].start, *windows[1].end, windows[1])
	nodeA2.CPUCoreHours = 1.0 * hours
	nodeA2.RAMByteHours = 2.0 * gb * hours
	nodeA2.GPUCost = 0.0
	nodeA2.CPUCost = 3.0
	nodeA2.RAMCost = 1.0
	nodeA2.Discount = 0.0
	nodeA2.SetAdjustment(1.0)

	nodeAT := nodeA1.Add(nodeA2).(*Node)

	// Check that the sums and properties are correct
	if !util.IsApproximately(nodeAT.TotalCost(), 15.0) {
		t.Fatalf("Node.Add: expected %f; got %f", 15.0, nodeAT.TotalCost())
	}
	if nodeAT.Adjustment() != 2.6 {
		t.Fatalf("Node.Add: expected %f; got %f", 2.6, nodeAT.Adjustment())
	}
	if nodeAT.Properties().Cluster != "cluster1" {
		t.Fatalf("Node.Add: expected %s; got %s", "cluster1", nodeAT.Properties().Cluster)
	}
	if nodeAT.Type() != NodeAssetType {
		t.Fatalf("Node.Add: expected %s; got %s", AnyAssetType, nodeAT.Type())
	}
	if nodeAT.Properties().ProviderID != "" {
		t.Fatalf("Node.Add: expected %s; got %s", "", nodeAT.Properties().ProviderID)
	}
	if nodeAT.Properties().Name != "" {
		t.Fatalf("Node.Add: expected %s; got %s", "", nodeAT.Properties().Name)
	}
	if nodeAT.CPUCores() != 1.0 {
		t.Fatalf("Node.Add: expected %f; got %f", 1.0, nodeAT.CPUCores())
	}
	if nodeAT.RAMBytes() != 2.0*gb {
		t.Fatalf("Node.Add: expected %f; got %f", 2.0*gb, nodeAT.RAMBytes())
	}

	// Check that the original assets are unchanged
	if !util.IsApproximately(nodeA1.TotalCost(), 10.0) {
		t.Fatalf("Node.Add: expected %f; got %f", 10.0, nodeA1.TotalCost())
	}
	if nodeA1.Adjustment() != 1.6 {
		t.Fatalf("Node.Add: expected %f; got %f", 1.0, nodeA1.Adjustment())
	}
	if !util.IsApproximately(nodeA2.TotalCost(), 5.0) {
		t.Fatalf("Node.Add: expected %f; got %f", 5.0, nodeA2.TotalCost())
	}
	if nodeA2.Adjustment() != 1.0 {
		t.Fatalf("Node.Add: expected %f; got %f", 1.0, nodeA2.Adjustment())
	}
}

func TestNode_Clone(t *testing.T) {
	// TODO
}

func TestNode_MarshalJSON(t *testing.T) {
	node := NewNode("node", "cluster", "providerID", *windows[0].start, *windows[0].end, windows[0])
	node.SetLabels(AssetLabels{
		"label": "value",
	})
	node.CPUCost = 9.0
	node.RAMCost = 0.0
	node.CPUCoreHours = 123.0
	node.RAMByteHours = 13323.0
	node.SetAdjustment(1.0)

	_, err := json.Marshal(node)
	if err != nil {
		t.Fatalf("Node.MarshalJSON: unexpected error: %s", err)
	}
}

func TestClusterManagement_Add(t *testing.T) {
	cm1 := NewClusterManagement("gcp", "cluster1", windows[0])
	cm1.Cost = 9.0

	cm2 := NewClusterManagement("gcp", "cluster1", windows[0])
	cm2.Cost = 4.0

	cm3 := cm1.Add(cm2)

	// Check that the sums and properties are correct
	if cm3.TotalCost() != 13.0 {
		t.Fatalf("ClusterManagement.Add: expected %f; got %f", 13.0, cm3.TotalCost())
	}
	if cm3.Properties().Cluster != "cluster1" {
		t.Fatalf("ClusterManagement.Add: expected %s; got %s", "cluster1", cm3.Properties().Cluster)
	}
	if cm3.Type() != ClusterManagementAssetType {
		t.Fatalf("ClusterManagement.Add: expected %s; got %s", ClusterManagementAssetType, cm3.Type())
	}

	// Check that the original assets are unchanged
	if cm1.TotalCost() != 9.0 {
		t.Fatalf("ClusterManagement.Add: expected %f; got %f", 9.0, cm1.TotalCost())
	}
	if cm2.TotalCost() != 4.0 {
		t.Fatalf("ClusterManagement.Add: expected %f; got %f", 4.0, cm2.TotalCost())
	}
}

func TestClusterManagement_Clone(t *testing.T) {
	// TODO
}

func TestCloudAny_Add(t *testing.T) {
	ca1 := NewCloud(ComputeCategory, "ca1", *windows[0].start, *windows[0].end, windows[0])
	ca1.Cost = 9.0
	ca1.SetAdjustment(1.0)

	ca2 := NewCloud(StorageCategory, "ca2", *windows[0].start, *windows[0].end, windows[0])
	ca2.Cost = 4.0
	ca2.SetAdjustment(1.0)

	ca3 := ca1.Add(ca2)

	// Check that the sums and properties are correct
	if ca3.TotalCost() != 15.0 {
		t.Fatalf("Any.Add: expected %f; got %f", 15.0, ca3.TotalCost())
	}
	if ca3.Adjustment() != 2.0 {
		t.Fatalf("Any.Add: expected %f; got %f", 2.0, ca3.Adjustment())
	}
	if ca3.Type() != CloudAssetType {
		t.Fatalf("Any.Add: expected %s; got %s", CloudAssetType, ca3.Type())
	}

	// Check that the original assets are unchanged
	if ca1.TotalCost() != 10.0 {
		t.Fatalf("Any.Add: expected %f; got %f", 10.0, ca1.TotalCost())
	}
	if ca1.Adjustment() != 1.0 {
		t.Fatalf("Any.Add: expected %f; got %f", 1.0, ca1.Adjustment())
	}
	if ca2.TotalCost() != 5.0 {
		t.Fatalf("Any.Add: expected %f; got %f", 5.0, ca2.TotalCost())
	}
	if ca2.Adjustment() != 1.0 {
		t.Fatalf("Any.Add: expected %f; got %f", 1.0, ca2.Adjustment())
	}
}

func TestCloudAny_Clone(t *testing.T) {
	// TODO
}

func TestAssetSet_AggregateBy(t *testing.T) {
	endYesterday := time.Now().UTC().Truncate(day)
	startYesterday := endYesterday.Add(-day)
	window := NewWindow(&startYesterday, &endYesterday)

	// Scenarios to test:

	// 1  Single-aggregation
	// 1a []AssetProperty=[Cluster]
	// 1b []AssetProperty=[Type]
	// 1c []AssetProperty=[Nil]
	// 1d []AssetProperty=nil
	// 1e aggregateBy []string=["label:test"]

	// 2  Multi-aggregation
	// 2a []AssetProperty=[Cluster,Type]

	// 3  Share resources
	// 3a Shared hourly cost > 0.0

	// Definitions and set-up:

	var as *AssetSet
	var err error

	// Tests:

	// 1  Single-aggregation

	// 1a []AssetProperty=[Cluster]
	as = generateAssetSet(startYesterday)
	err = as.AggregateBy([]string{string(AssetClusterProp)}, nil)
	if err != nil {
		t.Fatalf("AssetSet.AggregateBy: unexpected error: %s", err)
	}
	assertAssetSet(t, as, "1a", window, map[string]float64{
		"cluster1": 26.0,
		"cluster2": 15.0,
		"cluster3": 19.0,
	}, nil)

	// 1b []AssetProperty=[Type]
	as = generateAssetSet(startYesterday)
	err = as.AggregateBy([]string{string(AssetTypeProp)}, nil)
	if err != nil {
		t.Fatalf("AssetSet.AggregateBy: unexpected error: %s", err)
	}
	assertAssetSet(t, as, "1b", window, map[string]float64{
		"Node":              49.0,
		"Disk":              8.0,
		"ClusterManagement": 3.0,
	}, nil)

	// 1c []AssetProperty=[Nil]
	as = generateAssetSet(startYesterday)
	err = as.AggregateBy([]string{}, nil)
	if err != nil {
		t.Fatalf("AssetSet.AggregateBy: unexpected error: %s", err)
	}
	assertAssetSet(t, as, "1c", window, map[string]float64{
		"": 60.0,
	}, nil)

	// 1d []AssetProperty=nil
	as = generateAssetSet(startYesterday)
	err = as.AggregateBy(nil, nil)
	if err != nil {
		t.Fatalf("AssetSet.AggregateBy: unexpected error: %s", err)
	}
	assertAssetSet(t, as, "1d", window, map[string]float64{
		"__undefined__/__undefined__/__undefined__/Compute/cluster1/Node/Kubernetes/gcp-node1/node1":                   7.00,
		"__undefined__/__undefined__/__undefined__/Compute/cluster1/Node/Kubernetes/gcp-node2/node2":                   5.50,
		"__undefined__/__undefined__/__undefined__/Compute/cluster1/Node/Kubernetes/gcp-node3/node3":                   6.50,
		"__undefined__/__undefined__/__undefined__/Storage/cluster1/Disk/Kubernetes/gcp-disk1/disk1":                   2.50,
		"__undefined__/__undefined__/__undefined__/Storage/cluster1/Disk/Kubernetes/gcp-disk2/disk2":                   1.50,
		"GCP/__undefined__/__undefined__/Management/cluster1/ClusterManagement/Kubernetes/__undefined__/__undefined__": 3.00,
		"__undefined__/__undefined__/__undefined__/Compute/cluster2/Node/Kubernetes/gcp-node4/node4":                   11.00,
		"__undefined__/__undefined__/__undefined__/Storage/cluster2/Disk/Kubernetes/gcp-disk3/disk3":                   2.50,
		"__undefined__/__undefined__/__undefined__/Storage/cluster2/Disk/Kubernetes/gcp-disk4/disk4":                   1.50,
		"GCP/__undefined__/__undefined__/Management/cluster2/ClusterManagement/Kubernetes/__undefined__/__undefined__": 0.00,
		"__undefined__/__undefined__/__undefined__/Compute/cluster3/Node/Kubernetes/aws-node5/node5":                   19.00,
	}, nil)

	// 1e aggregateBy []string=["label:test"]
	as = generateAssetSet(startYesterday)
	err = as.AggregateBy([]string{"label:test"}, nil)
	if err != nil {
		t.Fatalf("AssetSet.AggregateBy: unexpected error: %s", err)
	}
	fmt.Println(as.assets)
	assertAssetSet(t, as, "1e", window, map[string]float64{
		"__undefined__": 53.00,
		"test=test":     7.00,
	}, nil)

	// 2  Multi-aggregation

	// 2a []AssetProperty=[Cluster,Type]
	as = generateAssetSet(startYesterday)
	err = as.AggregateBy([]string{string(AssetClusterProp), string(AssetTypeProp)}, nil)
	if err != nil {
		t.Fatalf("AssetSet.AggregateBy: unexpected error: %s", err)
	}
	assertAssetSet(t, as, "2a", window, map[string]float64{
		"cluster1/Node":              19.0,
		"cluster1/Disk":              4.0,
		"cluster1/ClusterManagement": 3.0,
		"cluster2/Node":              11.0,
		"cluster2/Disk":              4.0,
		"cluster2/ClusterManagement": 0.0,
		"cluster3/Node":              19.0,
	}, nil)

	// 3  Share resources

	// 3a Shared hourly cost > 0.0
	as = generateAssetSet(startYesterday)
	err = as.AggregateBy([]string{string(AssetTypeProp)}, &AssetAggregationOptions{
		SharedHourlyCosts: map[string]float64{"shared1": 0.5},
	})
	if err != nil {
		t.Fatalf("AssetSet.AggregateBy: unexpected error: %s", err)
	}
	assertAssetSet(t, as, "1a", window, map[string]float64{
		"Node":              49.0,
		"Disk":              8.0,
		"ClusterManagement": 3.0,
		"Shared":            12.0,
	}, nil)
}

func TestAssetSet_FindMatch(t *testing.T) {
	endYesterday := time.Now().UTC().Truncate(day)
	startYesterday := endYesterday.Add(-day)
	s, e := startYesterday, endYesterday
	w := NewWindow(&s, &e)

	var query, match Asset
	var as *AssetSet
	var err error

	// Assert success of a simple match of Type and ProviderID
	as = generateAssetSet(startYesterday)
	query = NewNode("", "", "gcp-node3", s, e, w)
	match, err = as.FindMatch(query, []string{string(AssetTypeProp), string(AssetProviderIDProp)})
	if err != nil {
		t.Fatalf("AssetSet.FindMatch: unexpected error: %s", err)
	}

	// Assert error of a simple non-match of Type and ProviderID
	as = generateAssetSet(startYesterday)
	query = NewNode("", "", "aws-node3", s, e, w)
	match, err = as.FindMatch(query, []string{string(AssetTypeProp), string(AssetProviderIDProp)})
	if err == nil {
		t.Fatalf("AssetSet.FindMatch: expected error (no match); found %s", match)
	}

	// Assert error of matching ProviderID, but not Type
	as = generateAssetSet(startYesterday)
	query = NewCloud(ComputeCategory, "gcp-node3", s, e, w)
	match, err = as.FindMatch(query, []string{string(AssetTypeProp), string(AssetProviderIDProp)})
	if err == nil {
		t.Fatalf("AssetSet.FindMatch: expected error (no match); found %s", match)
	}
}

func TestAssetSetRange_Accumulate(t *testing.T) {
	endYesterday := time.Now().UTC().Truncate(day)
	startYesterday := endYesterday.Add(-day)

	startD2 := startYesterday
	startD1 := startD2.Add(-day)
	startD0 := startD1.Add(-day)

	window := NewWindow(&startD0, &endYesterday)

	var asr *AssetSetRange
	var as *AssetSet
	var err error

	asr = NewAssetSetRange(
		generateAssetSet(startD0),
		generateAssetSet(startD1),
		generateAssetSet(startD2),
	)
	err = asr.AggregateBy(nil, nil)
	as, err = asr.Accumulate()
	if err != nil {
		t.Fatalf("AssetSetRange.AggregateBy: unexpected error: %s", err)
	}
	assertAssetSet(t, as, "1a", window, map[string]float64{
		"__undefined__/__undefined__/__undefined__/Compute/cluster1/Node/Kubernetes/gcp-node1/node1":                   21.00,
		"__undefined__/__undefined__/__undefined__/Compute/cluster1/Node/Kubernetes/gcp-node2/node2":                   16.50,
		"__undefined__/__undefined__/__undefined__/Compute/cluster1/Node/Kubernetes/gcp-node3/node3":                   19.50,
		"__undefined__/__undefined__/__undefined__/Storage/cluster1/Disk/Kubernetes/gcp-disk1/disk1":                   7.50,
		"__undefined__/__undefined__/__undefined__/Storage/cluster1/Disk/Kubernetes/gcp-disk2/disk2":                   4.50,
		"GCP/__undefined__/__undefined__/Management/cluster1/ClusterManagement/Kubernetes/__undefined__/__undefined__": 9.00,
		"__undefined__/__undefined__/__undefined__/Compute/cluster2/Node/Kubernetes/gcp-node4/node4":                   33.00,
		"__undefined__/__undefined__/__undefined__/Storage/cluster2/Disk/Kubernetes/gcp-disk3/disk3":                   7.50,
		"__undefined__/__undefined__/__undefined__/Storage/cluster2/Disk/Kubernetes/gcp-disk4/disk4":                   4.50,
		"GCP/__undefined__/__undefined__/Management/cluster2/ClusterManagement/Kubernetes/__undefined__/__undefined__": 0.00,
		"__undefined__/__undefined__/__undefined__/Compute/cluster3/Node/Kubernetes/aws-node5/node5":                   57.00,
	}, nil)

	asr = NewAssetSetRange(
		generateAssetSet(startD0),
		generateAssetSet(startD1),
		generateAssetSet(startD2),
	)
	err = asr.AggregateBy([]string{}, nil)
	as, err = asr.Accumulate()
	if err != nil {
		t.Fatalf("AssetSetRange.AggregateBy: unexpected error: %s", err)
	}
	assertAssetSet(t, as, "1b", window, map[string]float64{
		"": 180.00,
	}, nil)

	asr = NewAssetSetRange(
		generateAssetSet(startD0),
		generateAssetSet(startD1),
		generateAssetSet(startD2),
	)
	err = asr.AggregateBy([]string{string(AssetTypeProp)}, nil)
	if err != nil {
		t.Fatalf("AssetSetRange.AggregateBy: unexpected error: %s", err)
	}
	as, err = asr.Accumulate()
	if err != nil {
		t.Fatalf("AssetSetRange.AggregateBy: unexpected error: %s", err)
	}
	assertAssetSet(t, as, "1c", window, map[string]float64{
		"Node":              147.0,
		"Disk":              24.0,
		"ClusterManagement": 9.0,
	}, nil)

	asr = NewAssetSetRange(
		generateAssetSet(startD0),
		generateAssetSet(startD1),
		generateAssetSet(startD2),
	)
	err = asr.AggregateBy([]string{string(AssetClusterProp)}, nil)
	if err != nil {
		t.Fatalf("AssetSetRange.AggregateBy: unexpected error: %s", err)
	}
	as, err = asr.Accumulate()
	if err != nil {
		t.Fatalf("AssetSetRange.AggregateBy: unexpected error: %s", err)
	}
	assertAssetSet(t, as, "1c", window, map[string]float64{
		"cluster1": 78.0,
		"cluster2": 45.0,
		"cluster3": 57.0,
	}, nil)

	// Accumulation with aggregation should work, even when the first AssetSet
	// is empty (this was previously an issue)
	asr = NewAssetSetRange(
		NewAssetSet(startD0, startD1),
		generateAssetSet(startD1),
		generateAssetSet(startD2),
	)
	err = asr.AggregateBy([]string{string(AssetTypeProp)}, nil)
	as, err = asr.Accumulate()
	if err != nil {
		t.Fatalf("AssetSetRange.AggregateBy: unexpected error: %s", err)
	}
	assertAssetSet(t, as, "1d", window, map[string]float64{
		"Node":              98.00,
		"Disk":              16.00,
		"ClusterManagement": 6.00,
	}, nil)
}

func TestAssetToExternalAllocation(t *testing.T) {
	var asset Asset
	var alloc *Allocation
	var err error

	// default allocationPropertyLabels, which should be compatible with result
	// of LabelConfig.AllocationPropertyLabels()
	apls := map[string]string{"namespace": "kubernetes_namespace"}

	alloc, err = AssetToExternalAllocation(asset, []string{"namespace"}, apls)
	if err == nil {
		t.Fatalf("expected error due to nil asset")
	}

	// Consider this Asset:
	//   Cloud {
	// 	   TotalCost: 10.00,
	// 	   Labels{
	//       "kubernetes_namespace":"monitoring",
	// 	     "env":"prod"
	// 	   }
	//   }
	cloud := NewCloud(ComputeCategory, "abc123", start1, start2, windows[0])
	cloud.SetLabels(map[string]string{
		"kubernetes_namespace": "monitoring",
		"env":                  "prod",
	})
	cloud.Cost = 10.00
	asset = cloud

	// Providing nil params with a non-nil Asset should not panic, but it
	// should return an error in both cases (no matching is possible).
	alloc, err = AssetToExternalAllocation(asset, []string{"namespace"}, nil)
	if err == nil {
		t.Fatalf("expected error due to nil allocationPropertyLabels")
	}
	alloc, err = AssetToExternalAllocation(asset, nil, apls)
	if err == nil {
		t.Fatalf("expected error due to nil aggregateBy")
	}

	// Given the following parameters, we expect to return:
	//
	//   1) single-prop full match
	//   aggregateBy = ["namespace"]
	//   allocationPropertyLabels = {"namespace":"kubernetes_namespace"}
	//   => Allocation{Name: "monitoring", ExternalCost: 10.00, TotalCost: 10.00}, nil
	//
	//   2) multi-prop full match
	//   aggregateBy = ["namespace", "label:env"]
	//   allocationPropertyLabels = {"namespace":"kubernetes_namespace"}
	//   => Allocation{Name: "monitoring/env=prod", ExternalCost: 10.00, TotalCost: 10.00}, nil
	//
	//   3) multi-prop partial match
	//   aggregateBy = ["namespace", "label:foo"]
	//   allocationPropertyLabels = {"namespace":"kubernetes_namespace"}
	//   => Allocation{Name: "monitoring/__unallocated__", ExternalCost: 10.00, TotalCost: 10.00}, nil
	//
	//   4) no match
	//   aggregateBy = ["cluster"]
	//   allocationPropertyLabels = {"namespace":"kubernetes_namespace"}
	//   => nil, err

	// 1) single-prop full match
	alloc, err = AssetToExternalAllocation(asset, []string{"namespace"}, apls)
	if err != nil {
		t.Fatalf("unexpected error: %s", err)
	}
	if alloc.Name != "monitoring" {
		t.Fatalf("expected external allocation with name '%s'; got '%s'", "monitoring", alloc.Name)
	}
	if ns, err := alloc.Properties.GetNamespace(); err != nil || ns != "monitoring" {
		t.Fatalf("expected external allocation with Properties.Namespace '%s'; got '%s' (%s)", "monitoring", ns, err)
	}
	if alloc.ExternalCost != 10.00 {
		t.Fatalf("expected external allocation with ExternalCost %f; got %f", 10.00, alloc.ExternalCost)
	}
	if alloc.TotalCost != 10.00 {
		t.Fatalf("expected external allocation with TotalCost %f; got %f", 10.00, alloc.TotalCost)
	}
<<<<<<< HEAD
	as.Each(func(key string, a Asset) {
		if exp, ok := exps[key]; ok {
			if math.Round(a.TotalCost()*100) != math.Round(exp*100) {
				t.Fatalf("AssetSet.AggregateBy[%s]: key %s expected total cost %.2f, actual %.2f", msg, key, exp, a.TotalCost())
			}
			if !a.Window().Equal(window) {
				t.Fatalf("AssetSet.AggregateBy[%s]: key %s expected window %s, actual %s", msg, key, window, as.Window)
			}
		} else {
			t.Fatalf("AssetSet.AggregateBy[%s]: unexpected asset: %s", msg, key)
		}
	})
}

// generateAssetSet generates the following topology:
//
// | Asset                        | Cost |  Adj |
// +------------------------------+------+------+
//   cluster1:
//     node1:                        6.00   1.00
//     node2:                        4.00   1.50
//     node3:                        7.00  -0.50
//     disk1:                        2.50   0.00
//     disk2:                        1.50   0.00
//     clusterManagement1:           3.00   0.00
// +------------------------------+------+------+
//   cluster1 subtotal              24.00   2.00
// +------------------------------+------+------+
//   cluster2:
//     node4:                       12.00  -1.00
//     disk3:                        2.50   0.00
//     disk4:                        1.50   0.00
//     clusterManagement2:           0.00   0.00
// +------------------------------+------+------+
//   cluster2 subtotal              16.00  -1.00
// +------------------------------+------+------+
//   cluster3:
//     node5:                       17.00   2.00
// +------------------------------+------+------+
//   cluster3 subtotal              17.00   2.00
// +------------------------------+------+------+
//   total                          57.00   3.00
// +------------------------------+------+------+
func generateAssetSet(start time.Time) *AssetSet {
	end := start.Add(day)
	window := NewWindow(&start, &end)

	hours := window.Duration().Hours()

	node1 := NewNode("node1", "cluster1", "gcp-node1", *window.Clone().start, *window.Clone().end, window.Clone())
	node1.CPUCost = 4.0
	node1.RAMCost = 4.0
	node1.GPUCost = 2.0
	node1.Discount = 0.5
	node1.CPUCoreHours = 2.0 * hours
	node1.RAMByteHours = 4.0 * gb * hours
	node1.SetAdjustment(1.0)
	node1.SetLabels(map[string]string{"test": "test"})

	node2 := NewNode("node2", "cluster1", "gcp-node2", *window.Clone().start, *window.Clone().end, window.Clone())
	node2.CPUCost = 4.0
	node2.RAMCost = 4.0
	node2.GPUCost = 0.0
	node2.Discount = 0.5
	node2.CPUCoreHours = 2.0 * hours
	node2.RAMByteHours = 4.0 * gb * hours
	node2.SetAdjustment(1.5)

	node3 := NewNode("node3", "cluster1", "gcp-node3", *window.Clone().start, *window.Clone().end, window.Clone())
	node3.CPUCost = 4.0
	node3.RAMCost = 4.0
	node3.GPUCost = 3.0
	node3.Discount = 0.5
	node3.CPUCoreHours = 2.0 * hours
	node3.RAMByteHours = 4.0 * gb * hours
	node3.SetAdjustment(-0.5)

	node4 := NewNode("node4", "cluster2", "gcp-node4", *window.Clone().start, *window.Clone().end, window.Clone())
	node4.CPUCost = 10.0
	node4.RAMCost = 6.0
	node4.GPUCost = 0.0
	node4.Discount = 0.25
	node4.CPUCoreHours = 4.0 * hours
	node4.RAMByteHours = 12.0 * gb * hours
	node4.SetAdjustment(-1.0)

	node5 := NewNode("node5", "cluster3", "aws-node5", *window.Clone().start, *window.Clone().end, window.Clone())
	node5.CPUCost = 10.0
	node5.RAMCost = 7.0
	node5.GPUCost = 0.0
	node5.Discount = 0.0
	node5.CPUCoreHours = 8.0 * hours
	node5.RAMByteHours = 24.0 * gb * hours
	node5.SetAdjustment(2.0)

	disk1 := NewDisk("disk1", "cluster1", "gcp-disk1", *window.Clone().start, *window.Clone().end, window.Clone())
	disk1.Cost = 2.5
	disk1.ByteHours = 100 * gb * hours

	disk2 := NewDisk("disk2", "cluster1", "gcp-disk2", *window.Clone().start, *window.Clone().end, window.Clone())
	disk2.Cost = 1.5
	disk2.ByteHours = 60 * gb * hours

	disk3 := NewDisk("disk3", "cluster2", "gcp-disk3", *window.Clone().start, *window.Clone().end, window.Clone())
	disk3.Cost = 2.5
	disk3.ByteHours = 100 * gb * hours

	disk4 := NewDisk("disk4", "cluster2", "gcp-disk4", *window.Clone().start, *window.Clone().end, window.Clone())
	disk4.Cost = 1.5
	disk4.ByteHours = 100 * gb * hours

	cm1 := NewClusterManagement("gcp", "cluster1", window.Clone())
	cm1.Cost = 3.0
=======
>>>>>>> eb9f0809

	// 2) multi-prop full match
	alloc, err = AssetToExternalAllocation(asset, []string{"namespace", "label:env"}, apls)
	if err != nil {
		t.Fatalf("unexpected error: %s", err)
	}
	if alloc.Name != "monitoring/env=prod" {
		t.Fatalf("expected external allocation with name '%s'; got '%s'", "monitoring/env=prod", alloc.Name)
	}
	if ns, err := alloc.Properties.GetNamespace(); err != nil || ns != "monitoring" {
		t.Fatalf("expected external allocation with Properties.Namespace '%s'; got '%s' (%s)", "monitoring", ns, err)
	}
	if ls, err := alloc.Properties.GetLabels(); err != nil || ls["env"] != "prod" {
		t.Fatalf("expected external allocation with Properties.Labels[\"env\"] '%s'; got '%s' (%s)", "prod", ls["env"], err)
	}
	if alloc.ExternalCost != 10.00 {
		t.Fatalf("expected external allocation with ExternalCost %f; got %f", 10.00, alloc.ExternalCost)
	}
	if alloc.TotalCost != 10.00 {
		t.Fatalf("expected external allocation with TotalCost %f; got %f", 10.00, alloc.TotalCost)
	}

	// 3) multi-prop partial match
	alloc, err = AssetToExternalAllocation(asset, []string{"namespace", "label:foo"}, apls)
	if err != nil {
		t.Fatalf("unexpected error: %s", err)
	}
	if alloc.Name != "monitoring/__unallocated__" {
		t.Fatalf("expected external allocation with name '%s'; got '%s'", "monitoring/__unallocated__", alloc.Name)
	}
	if ns, err := alloc.Properties.GetNamespace(); err != nil || ns != "monitoring" {
		t.Fatalf("expected external allocation with Properties.Namespace '%s'; got '%s' (%s)", "monitoring", ns, err)
	}
	if alloc.ExternalCost != 10.00 {
		t.Fatalf("expected external allocation with ExternalCost %f; got %f", 10.00, alloc.ExternalCost)
	}
	if alloc.TotalCost != 10.00 {
		t.Fatalf("expected external allocation with TotalCost %f; got %f", 10.00, alloc.TotalCost)
	}

	// 3) no match
	alloc, err = AssetToExternalAllocation(asset, []string{"cluster"}, apls)
	if err == nil {
		t.Fatalf("expected 'no match' error")
	}
}<|MERGE_RESOLUTION|>--- conflicted
+++ resolved
@@ -1102,122 +1102,6 @@
 	if alloc.TotalCost != 10.00 {
 		t.Fatalf("expected external allocation with TotalCost %f; got %f", 10.00, alloc.TotalCost)
 	}
-<<<<<<< HEAD
-	as.Each(func(key string, a Asset) {
-		if exp, ok := exps[key]; ok {
-			if math.Round(a.TotalCost()*100) != math.Round(exp*100) {
-				t.Fatalf("AssetSet.AggregateBy[%s]: key %s expected total cost %.2f, actual %.2f", msg, key, exp, a.TotalCost())
-			}
-			if !a.Window().Equal(window) {
-				t.Fatalf("AssetSet.AggregateBy[%s]: key %s expected window %s, actual %s", msg, key, window, as.Window)
-			}
-		} else {
-			t.Fatalf("AssetSet.AggregateBy[%s]: unexpected asset: %s", msg, key)
-		}
-	})
-}
-
-// generateAssetSet generates the following topology:
-//
-// | Asset                        | Cost |  Adj |
-// +------------------------------+------+------+
-//   cluster1:
-//     node1:                        6.00   1.00
-//     node2:                        4.00   1.50
-//     node3:                        7.00  -0.50
-//     disk1:                        2.50   0.00
-//     disk2:                        1.50   0.00
-//     clusterManagement1:           3.00   0.00
-// +------------------------------+------+------+
-//   cluster1 subtotal              24.00   2.00
-// +------------------------------+------+------+
-//   cluster2:
-//     node4:                       12.00  -1.00
-//     disk3:                        2.50   0.00
-//     disk4:                        1.50   0.00
-//     clusterManagement2:           0.00   0.00
-// +------------------------------+------+------+
-//   cluster2 subtotal              16.00  -1.00
-// +------------------------------+------+------+
-//   cluster3:
-//     node5:                       17.00   2.00
-// +------------------------------+------+------+
-//   cluster3 subtotal              17.00   2.00
-// +------------------------------+------+------+
-//   total                          57.00   3.00
-// +------------------------------+------+------+
-func generateAssetSet(start time.Time) *AssetSet {
-	end := start.Add(day)
-	window := NewWindow(&start, &end)
-
-	hours := window.Duration().Hours()
-
-	node1 := NewNode("node1", "cluster1", "gcp-node1", *window.Clone().start, *window.Clone().end, window.Clone())
-	node1.CPUCost = 4.0
-	node1.RAMCost = 4.0
-	node1.GPUCost = 2.0
-	node1.Discount = 0.5
-	node1.CPUCoreHours = 2.0 * hours
-	node1.RAMByteHours = 4.0 * gb * hours
-	node1.SetAdjustment(1.0)
-	node1.SetLabels(map[string]string{"test": "test"})
-
-	node2 := NewNode("node2", "cluster1", "gcp-node2", *window.Clone().start, *window.Clone().end, window.Clone())
-	node2.CPUCost = 4.0
-	node2.RAMCost = 4.0
-	node2.GPUCost = 0.0
-	node2.Discount = 0.5
-	node2.CPUCoreHours = 2.0 * hours
-	node2.RAMByteHours = 4.0 * gb * hours
-	node2.SetAdjustment(1.5)
-
-	node3 := NewNode("node3", "cluster1", "gcp-node3", *window.Clone().start, *window.Clone().end, window.Clone())
-	node3.CPUCost = 4.0
-	node3.RAMCost = 4.0
-	node3.GPUCost = 3.0
-	node3.Discount = 0.5
-	node3.CPUCoreHours = 2.0 * hours
-	node3.RAMByteHours = 4.0 * gb * hours
-	node3.SetAdjustment(-0.5)
-
-	node4 := NewNode("node4", "cluster2", "gcp-node4", *window.Clone().start, *window.Clone().end, window.Clone())
-	node4.CPUCost = 10.0
-	node4.RAMCost = 6.0
-	node4.GPUCost = 0.0
-	node4.Discount = 0.25
-	node4.CPUCoreHours = 4.0 * hours
-	node4.RAMByteHours = 12.0 * gb * hours
-	node4.SetAdjustment(-1.0)
-
-	node5 := NewNode("node5", "cluster3", "aws-node5", *window.Clone().start, *window.Clone().end, window.Clone())
-	node5.CPUCost = 10.0
-	node5.RAMCost = 7.0
-	node5.GPUCost = 0.0
-	node5.Discount = 0.0
-	node5.CPUCoreHours = 8.0 * hours
-	node5.RAMByteHours = 24.0 * gb * hours
-	node5.SetAdjustment(2.0)
-
-	disk1 := NewDisk("disk1", "cluster1", "gcp-disk1", *window.Clone().start, *window.Clone().end, window.Clone())
-	disk1.Cost = 2.5
-	disk1.ByteHours = 100 * gb * hours
-
-	disk2 := NewDisk("disk2", "cluster1", "gcp-disk2", *window.Clone().start, *window.Clone().end, window.Clone())
-	disk2.Cost = 1.5
-	disk2.ByteHours = 60 * gb * hours
-
-	disk3 := NewDisk("disk3", "cluster2", "gcp-disk3", *window.Clone().start, *window.Clone().end, window.Clone())
-	disk3.Cost = 2.5
-	disk3.ByteHours = 100 * gb * hours
-
-	disk4 := NewDisk("disk4", "cluster2", "gcp-disk4", *window.Clone().start, *window.Clone().end, window.Clone())
-	disk4.Cost = 1.5
-	disk4.ByteHours = 100 * gb * hours
-
-	cm1 := NewClusterManagement("gcp", "cluster1", window.Clone())
-	cm1.Cost = 3.0
-=======
->>>>>>> eb9f0809
 
 	// 2) multi-prop full match
 	alloc, err = AssetToExternalAllocation(asset, []string{"namespace", "label:env"}, apls)
@@ -1263,4 +1147,120 @@
 	if err == nil {
 		t.Fatalf("expected 'no match' error")
 	}
-}+}
+
+// TODO merge conflict had this:
+
+// as.Each(func(key string, a Asset) {
+// 	if exp, ok := exps[key]; ok {
+// 		if math.Round(a.TotalCost()*100) != math.Round(exp*100) {
+// 			t.Fatalf("AssetSet.AggregateBy[%s]: key %s expected total cost %.2f, actual %.2f", msg, key, exp, a.TotalCost())
+// 		}
+// 		if !a.Window().Equal(window) {
+// 			t.Fatalf("AssetSet.AggregateBy[%s]: key %s expected window %s, actual %s", msg, key, window, as.Window)
+// 		}
+// 	} else {
+// 		t.Fatalf("AssetSet.AggregateBy[%s]: unexpected asset: %s", msg, key)
+// 	}
+// })
+// }
+
+// // generateAssetSet generates the following topology:
+// //
+// // | Asset                        | Cost |  Adj |
+// // +------------------------------+------+------+
+// //   cluster1:
+// //     node1:                        6.00   1.00
+// //     node2:                        4.00   1.50
+// //     node3:                        7.00  -0.50
+// //     disk1:                        2.50   0.00
+// //     disk2:                        1.50   0.00
+// //     clusterManagement1:           3.00   0.00
+// // +------------------------------+------+------+
+// //   cluster1 subtotal              24.00   2.00
+// // +------------------------------+------+------+
+// //   cluster2:
+// //     node4:                       12.00  -1.00
+// //     disk3:                        2.50   0.00
+// //     disk4:                        1.50   0.00
+// //     clusterManagement2:           0.00   0.00
+// // +------------------------------+------+------+
+// //   cluster2 subtotal              16.00  -1.00
+// // +------------------------------+------+------+
+// //   cluster3:
+// //     node5:                       17.00   2.00
+// // +------------------------------+------+------+
+// //   cluster3 subtotal              17.00   2.00
+// // +------------------------------+------+------+
+// //   total                          57.00   3.00
+// // +------------------------------+------+------+
+// func generateAssetSet(start time.Time) *AssetSet {
+// end := start.Add(day)
+// window := NewWindow(&start, &end)
+
+// hours := window.Duration().Hours()
+
+// node1 := NewNode("node1", "cluster1", "gcp-node1", *window.Clone().start, *window.Clone().end, window.Clone())
+// node1.CPUCost = 4.0
+// node1.RAMCost = 4.0
+// node1.GPUCost = 2.0
+// node1.Discount = 0.5
+// node1.CPUCoreHours = 2.0 * hours
+// node1.RAMByteHours = 4.0 * gb * hours
+// node1.SetAdjustment(1.0)
+// node1.SetLabels(map[string]string{"test": "test"})
+
+// node2 := NewNode("node2", "cluster1", "gcp-node2", *window.Clone().start, *window.Clone().end, window.Clone())
+// node2.CPUCost = 4.0
+// node2.RAMCost = 4.0
+// node2.GPUCost = 0.0
+// node2.Discount = 0.5
+// node2.CPUCoreHours = 2.0 * hours
+// node2.RAMByteHours = 4.0 * gb * hours
+// node2.SetAdjustment(1.5)
+
+// node3 := NewNode("node3", "cluster1", "gcp-node3", *window.Clone().start, *window.Clone().end, window.Clone())
+// node3.CPUCost = 4.0
+// node3.RAMCost = 4.0
+// node3.GPUCost = 3.0
+// node3.Discount = 0.5
+// node3.CPUCoreHours = 2.0 * hours
+// node3.RAMByteHours = 4.0 * gb * hours
+// node3.SetAdjustment(-0.5)
+
+// node4 := NewNode("node4", "cluster2", "gcp-node4", *window.Clone().start, *window.Clone().end, window.Clone())
+// node4.CPUCost = 10.0
+// node4.RAMCost = 6.0
+// node4.GPUCost = 0.0
+// node4.Discount = 0.25
+// node4.CPUCoreHours = 4.0 * hours
+// node4.RAMByteHours = 12.0 * gb * hours
+// node4.SetAdjustment(-1.0)
+
+// node5 := NewNode("node5", "cluster3", "aws-node5", *window.Clone().start, *window.Clone().end, window.Clone())
+// node5.CPUCost = 10.0
+// node5.RAMCost = 7.0
+// node5.GPUCost = 0.0
+// node5.Discount = 0.0
+// node5.CPUCoreHours = 8.0 * hours
+// node5.RAMByteHours = 24.0 * gb * hours
+// node5.SetAdjustment(2.0)
+
+// disk1 := NewDisk("disk1", "cluster1", "gcp-disk1", *window.Clone().start, *window.Clone().end, window.Clone())
+// disk1.Cost = 2.5
+// disk1.ByteHours = 100 * gb * hours
+
+// disk2 := NewDisk("disk2", "cluster1", "gcp-disk2", *window.Clone().start, *window.Clone().end, window.Clone())
+// disk2.Cost = 1.5
+// disk2.ByteHours = 60 * gb * hours
+
+// disk3 := NewDisk("disk3", "cluster2", "gcp-disk3", *window.Clone().start, *window.Clone().end, window.Clone())
+// disk3.Cost = 2.5
+// disk3.ByteHours = 100 * gb * hours
+
+// disk4 := NewDisk("disk4", "cluster2", "gcp-disk4", *window.Clone().start, *window.Clone().end, window.Clone())
+// disk4.Cost = 1.5
+// disk4.ByteHours = 100 * gb * hours
+
+// cm1 := NewClusterManagement("gcp", "cluster1", window.Clone())
+// cm1.Cost = 3.0